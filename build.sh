--- conflicted
+++ resolved
@@ -675,8 +675,7 @@
     "memcheck-testcase"|"memcheck-testcase-debug")
         auto_configure || exit 1
         export TIGHTDB_HAVE_CONFIG="1"
-<<<<<<< HEAD
-        $MAKE check-debug || exit 1
+        $MAKE "$MODE" || exit 1
         echo "Test passed"
         exit 0
         ;;
@@ -761,25 +760,6 @@
 
         . "$TMPL_DIR/App.scheme.sh"
 
-        exit 0
-        ;;
-
-    "memtest")
-        auto_configure || exit 1
-        export TIGHTDB_HAVE_CONFIG="1"
-        $MAKE memcheck || exit 1
-        echo "Test passed"
-        exit 0
-        ;;
-
-    "memtest-debug")
-        auto_configure || exit 1
-        export TIGHTDB_HAVE_CONFIG="1"
-        $MAKE memcheck-debug || exit 1
-=======
-        $MAKE "$MODE" || exit 1
->>>>>>> ea8f8007
-        echo "Test passed"
         exit 0
         ;;
 
