/*************************************************************************
 *
 * Copyright 2016 Realm Inc.
 *
 * Licensed under the Apache License, Version 2.0 (the "License");
 * you may not use this file except in compliance with the License.
 * You may obtain a copy of the License at
 *
 * http://www.apache.org/licenses/LICENSE-2.0
 *
 * Unless required by applicable law or agreed to in writing, software
 * distributed under the License is distributed on an "AS IS" BASIS,
 * WITHOUT WARRANTIES OR CONDITIONS OF ANY KIND, either express or implied.
 * See the License for the specific language governing permissions and
 * limitations under the License.
 *
 **************************************************************************/

#include <realm/util/assert.hpp>
#include <realm/util/memory_stream.hpp>

using namespace realm;
using namespace realm::util;
using pos_type = realm::util::MemoryInputStreambuf::pos_type;
using off_type = realm::util::MemoryInputStreambuf::off_type;

MemoryInputStreambuf::int_type MemoryInputStreambuf::underflow()
{
    if (m_curr == m_end)
        return traits_type::eof();
    return traits_type::to_int_type(*m_curr);
}

MemoryInputStreambuf::int_type MemoryInputStreambuf::uflow()
{
    if (m_curr == m_end)
        return traits_type::eof();
    return traits_type::to_int_type(*m_curr++);
}

MemoryInputStreambuf::int_type MemoryInputStreambuf::pbackfail(int_type ch)
{
    if (m_curr == m_begin || (ch != traits_type::eof() && ch != m_curr[-1]))
        return traits_type::eof();
    return traits_type::to_int_type(*--m_curr);
}

std::streamsize MemoryInputStreambuf::showmanyc()
{
    return m_end - m_curr;
}

<<<<<<< HEAD
MemoryInputStreambuf::pos_type MemoryInputStreambuf::seekoff(MemoryInputStreambuf::off_type off,
                                                             std::ios_base::seekdir dir,
                                                             std::ios_base::openmode which)
=======
pos_type MemoryInputStreambuf::seekoff(off_type off,
                                       std::ios_base::seekdir dir, 
                                       std::ios_base::openmode which)
>>>>>>> c95bb6a2
{
    REALM_ASSERT(which == std::ios_base::in);

    switch (dir) {
        case std::ios_base::beg:
            m_curr = m_begin + off;
            break;
        case std::ios_base::cur:
            m_curr += off;
            break;
        case std::ios_base::end:
            m_curr = m_end - off;
            break;
        default:
            break;
    }

    if (m_curr < m_begin || m_curr > m_end)
        return traits_type::eof();

    return m_curr - m_begin;
}

<<<<<<< HEAD
MemoryInputStreambuf::pos_type MemoryInputStreambuf::seekpos(MemoryInputStreambuf::pos_type pos,
                                                             std::ios_base::openmode which)
=======
pos_type MemoryInputStreambuf::seekpos(pos_type pos,
                                       std::ios_base::openmode which)
>>>>>>> c95bb6a2
{
    REALM_ASSERT(which == std::ios_base::in);

    m_curr = m_begin + pos;

    if (m_curr < m_begin || m_curr > m_end)
        return traits_type::eof();

    return pos;
}<|MERGE_RESOLUTION|>--- conflicted
+++ resolved
@@ -50,15 +50,9 @@
     return m_end - m_curr;
 }
 
-<<<<<<< HEAD
-MemoryInputStreambuf::pos_type MemoryInputStreambuf::seekoff(MemoryInputStreambuf::off_type off,
-                                                             std::ios_base::seekdir dir,
-                                                             std::ios_base::openmode which)
-=======
 pos_type MemoryInputStreambuf::seekoff(off_type off,
                                        std::ios_base::seekdir dir, 
                                        std::ios_base::openmode which)
->>>>>>> c95bb6a2
 {
     REALM_ASSERT(which == std::ios_base::in);
 
@@ -82,13 +76,8 @@
     return m_curr - m_begin;
 }
 
-<<<<<<< HEAD
-MemoryInputStreambuf::pos_type MemoryInputStreambuf::seekpos(MemoryInputStreambuf::pos_type pos,
-                                                             std::ios_base::openmode which)
-=======
 pos_type MemoryInputStreambuf::seekpos(pos_type pos,
                                        std::ios_base::openmode which)
->>>>>>> c95bb6a2
 {
     REALM_ASSERT(which == std::ios_base::in);
 
