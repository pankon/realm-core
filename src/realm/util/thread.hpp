/*************************************************************************
 *
 * Copyright 2016 Realm Inc.
 *
 * Licensed under the Apache License, Version 2.0 (the "License");
 * you may not use this file except in compliance with the License.
 * You may obtain a copy of the License at
 *
 * http://www.apache.org/licenses/LICENSE-2.0
 *
 * Unless required by applicable law or agreed to in writing, software
 * distributed under the License is distributed on an "AS IS" BASIS,
 * WITHOUT WARRANTIES OR CONDITIONS OF ANY KIND, either express or implied.
 * See the License for the specific language governing permissions and
 * limitations under the License.
 *
 **************************************************************************/

#ifndef REALM_UTIL_THREAD_HPP
#define REALM_UTIL_THREAD_HPP

#include <exception>

#include <pthread.h>

// Use below line to enable a thread bug detection tool. Note: Will make program execution slower.
// #include <../test/pthread_test.hpp>

#include <cerrno>
#include <cstddef>
#include <string>

#include <realm/util/features.h>
#include <realm/util/assert.hpp>
#include <realm/util/terminate.hpp>
#include <memory>
#include <realm/util/meta.hpp>

#include <atomic>

namespace realm {
namespace util {


/// A separate thread of execution.
///
/// This class is a C++03 compatible reproduction of a subset of std::thread
/// from C++11 (when discounting Thread::start(), Thread::set_name(), and
/// Thread::get_name()).
class Thread {
public:
    Thread();
    ~Thread() noexcept;

    template <class F>
    explicit Thread(F func);

    /// This method is an extension of the API provided by
    /// std::thread. This method exists because proper move semantics
    /// is unavailable in C++03. If move semantics had been available,
    /// calling `start(func)` would have been equivalent to `*this =
    /// Thread(func)`. Please see std::thread::operator=() for
    /// details.
    template <class F>
    void start(F func);

    bool joinable() noexcept;

    void join();

    // If supported by the platform, set the name of the calling thread (mainly
    // for debugging purposes). The name will be silently clamped to whatever
    // limit the platform places on these names. Linux places a limit of 15
    // characters for these names.
    static void set_name(const std::string&);

    // If supported by the platform, this function assigns the name of the
    // calling thread to \a name, and returns true, otherwise it does nothing
    // and returns false.
    static bool get_name(std::string& name);

private:
    pthread_t m_id;
    bool m_joinable;

    typedef void* (*entry_func_type)(void*);

    void start(entry_func_type, void* arg);

    template <class>
    static void* entry_point(void*) noexcept;

    REALM_NORETURN static void create_failed(int);
    REALM_NORETURN static void join_failed(int);
};


/// Low-level mutual exclusion device.
class Mutex {
public:
    Mutex();
    ~Mutex() noexcept;

    struct process_shared_tag {
    };

    /// Initialize this mutex for use across multiple processes. When
    /// constructed this way, the instance may be placed in memory
    /// shared by multiple processes, as well as in a memory mapped
    /// file. Such a mutex remains valid even after the constructing
    /// process terminates. Deleting the instance (freeing the memory
    /// or deleting the file) without first calling the destructor is
    /// legal and will not cause any system resources to be leaked.
    Mutex(process_shared_tag);

    friend class LockGuard;
    friend class UniqueLock;

    void lock() noexcept;
    void unlock() noexcept;

protected:
    pthread_mutex_t m_impl = PTHREAD_MUTEX_INITIALIZER;

    struct no_init_tag {
    };
    Mutex(no_init_tag)
    {
    }

    void init_as_regular();
    void init_as_process_shared(bool robust_if_available);

    REALM_NORETURN static void init_failed(int);
    REALM_NORETURN static void attr_init_failed(int);
    REALM_NORETURN static void destroy_failed(int) noexcept;
    REALM_NORETURN static void lock_failed(int) noexcept;

    friend class CondVar;
};


/// A simple mutex ownership wrapper.
class LockGuard {
public:
    LockGuard(Mutex&) noexcept;
    ~LockGuard() noexcept;

private:
    Mutex& m_mutex;
    friend class CondVar;
};


/// See UniqueLock.
struct defer_lock_tag {
};

/// A general-purpose mutex ownership wrapper supporting deferred
/// locking as well as repeated unlocking and relocking.
class UniqueLock {
public:
    UniqueLock(Mutex&) noexcept;
    UniqueLock(Mutex&, defer_lock_tag) noexcept;
    ~UniqueLock() noexcept;

    void lock() noexcept;
    void unlock() noexcept;
    bool holds_lock() noexcept;

private:
    Mutex* m_mutex;
    bool m_is_locked;
};


/// A robust version of a process-shared mutex.
///
/// A robust mutex is one that detects whether a thread (or process)
/// has died while holding a lock on the mutex.
///
/// When the present platform does not offer support for robust
/// mutexes, this mutex class behaves as a regular process-shared
/// mutex, which means that if a thread dies while holding a lock, any
/// future attempt at locking will block indefinitely.
class RobustMutex : private Mutex {
public:
    RobustMutex();
    ~RobustMutex() noexcept;

    static bool is_robust_on_this_platform() noexcept;

    class NotRecoverable;

    /// \param recover_func If the present platform does not support
    /// robust mutexes, this function is never called. Otherwise it is
    /// called if, and only if a thread has died while holding a
    /// lock. The purpose of the function is to reestablish a
    /// consistent shared state. If it fails to do this by throwing an
    /// exception, the mutex enters the 'unrecoverable' state where
    /// any future attempt at locking it will fail and cause
    /// NotRecoverable to be thrown. This function is advised to throw
    /// NotRecoverable when it fails, but it may throw any exception.
    ///
    /// \throw NotRecoverable If thrown by the specified recover
    /// function, or if the mutex has entered the 'unrecoverable'
    /// state due to a different thread throwing from its recover
    /// function.
    template <class Func>
    void lock(Func recover_func);

    void unlock() noexcept;

    /// Low-level locking of robust mutex.
    ///
    /// If the present platform does not support robust mutexes, this
    /// function always returns true. Otherwise it returns false if,
    /// and only if a thread has died while holding a lock.
    ///
    /// \note Most application should never call this function
    /// directly. It is called automatically when using the ordinary
    /// lock() function.
    ///
    /// \throw NotRecoverable If this mutex has entered the "not
    /// recoverable" state. It enters this state if
    /// mark_as_consistent() is not called between a call to
    /// robust_lock() that returns false and the corresponding call to
    /// unlock().
    bool low_level_lock();

    /// Pull this mutex out of the 'inconsistent' state.
    ///
    /// Must be called only after low_level_lock() has returned false.
    ///
    /// \note Most application should never call this function
    /// directly. It is called automatically when using the ordinary
    /// lock() function.
    void mark_as_consistent() noexcept;

    /// Attempt to check if this mutex is a valid object.
    ///
    /// This attempts to trylock() the mutex, and if that fails returns false if
    /// the return value indicates that the low-level mutex is invalid (which is
    /// distinct from 'inconsistent'). Although pthread_mutex_trylock() may
    /// return EINVAL if the argument is not an initialized mutex object, merely
    /// attempting to check if an arbitrary blob of memory is a mutex object may
    /// involve undefined behavior, so it is only safe to assume that this
    /// function will run correctly when it is known that the mutex object is
    /// valid.
    bool is_valid() noexcept;

    friend class CondVar;
};

class RobustMutex::NotRecoverable : public std::exception {
public:
    const char* what() const noexcept override
    {
        return "Failed to recover consistent state of shared memory";
    }
};


/// A simple robust mutex ownership wrapper.
class RobustLockGuard {
public:
<<<<<<< HEAD
    /// \param recover_func See RobustMutex::lock().
    template <class TFunc>
    RobustLockGuard(RobustMutex&, TFunc func);
=======
    /// \param m the mutex to guard
    /// \param func See RobustMutex::lock().
    template<class TFunc>
    RobustLockGuard(RobustMutex& m, TFunc func);
>>>>>>> c95bb6a2
    ~RobustLockGuard() noexcept;

private:
    RobustMutex& m_mutex;
    friend class CondVar;
};


/// Condition variable for use in synchronization monitors.
class CondVar {
public:
    CondVar();
    ~CondVar() noexcept;

    struct process_shared_tag {
    };

    /// Initialize this condition variable for use across multiple
    /// processes. When constructed this way, the instance may be
    /// placed in memory shared by multimple processes, as well as in
    /// a memory mapped file. Such a condition variable remains valid
    /// even after the constructing process terminates. Deleting the
    /// instance (freeing the memory or deleting the file) without
    /// first calling the destructor is legal and will not cause any
    /// system resources to be leaked.
    CondVar(process_shared_tag);

    /// Wait for another thread to call notify() or notify_all().
    void wait(LockGuard& l) noexcept;
    template <class Func>
    void wait(RobustMutex& m, Func recover_func, const struct timespec* tp = nullptr);

    /// If any threads are wating for this condition, wake up at least
    /// one.
    void notify() noexcept;

    /// Wake up every thread that is currently wating on this
    /// condition.
    void notify_all() noexcept;

private:
    pthread_cond_t m_impl;

    REALM_NORETURN static void init_failed(int);
    REALM_NORETURN static void attr_init_failed(int);
    REALM_NORETURN static void destroy_failed(int) noexcept;
    void handle_wait_error(int error);
};


// Implementation:

inline Thread::Thread()
    : m_joinable(false)
{
}

template <class F>
inline Thread::Thread(F func)
    : m_joinable(true)
{
    std::unique_ptr<F> func2(new F(func));       // Throws
    start(&Thread::entry_point<F>, func2.get()); // Throws
    func2.release();
}

template <class F>
inline void Thread::start(F func)
{
    if (m_joinable)
        std::terminate();
    std::unique_ptr<F> func2(new F(func));       // Throws
    start(&Thread::entry_point<F>, func2.get()); // Throws
    func2.release();
    m_joinable = true;
}

inline Thread::~Thread() noexcept
{
    if (m_joinable)
        REALM_TERMINATE("Destruction of joinable thread");
}

inline bool Thread::joinable() noexcept
{
    return m_joinable;
}

inline void Thread::start(entry_func_type entry_func, void* arg)
{
    const pthread_attr_t* attr = nullptr; // Use default thread attributes
    int r = pthread_create(&m_id, attr, entry_func, arg);
    if (REALM_UNLIKELY(r != 0))
        create_failed(r); // Throws
}

template <class F>
inline void* Thread::entry_point(void* cookie) noexcept
{
    std::unique_ptr<F> func(static_cast<F*>(cookie));
    try {
        (*func)();
    }
    catch (...) {
        std::terminate();
    }
    return 0;
}


inline Mutex::Mutex()
{
    init_as_regular();
}

inline Mutex::Mutex(process_shared_tag)
{
    bool robust_if_available = false;
    init_as_process_shared(robust_if_available);
}

inline Mutex::~Mutex() noexcept
{
    int r = pthread_mutex_destroy(&m_impl);
    if (REALM_UNLIKELY(r != 0))
        destroy_failed(r);
}

inline void Mutex::init_as_regular()
{
    int r = pthread_mutex_init(&m_impl, 0);
    if (REALM_UNLIKELY(r != 0))
        init_failed(r);
}

inline void Mutex::lock() noexcept
{
    int r = pthread_mutex_lock(&m_impl);
    if (REALM_LIKELY(r == 0))
        return;
    lock_failed(r);
}

inline void Mutex::unlock() noexcept
{
    int r = pthread_mutex_unlock(&m_impl);
    REALM_ASSERT(r == 0);
}


inline LockGuard::LockGuard(Mutex& m) noexcept
    : m_mutex(m)
{
    m_mutex.lock();
}

inline LockGuard::~LockGuard() noexcept
{
    m_mutex.unlock();
}


inline UniqueLock::UniqueLock(Mutex& m) noexcept
    : m_mutex(&m)
{
    m_mutex->lock();
    m_is_locked = true;
}

inline UniqueLock::UniqueLock(Mutex& m, defer_lock_tag) noexcept
    : m_mutex(&m)
{
    m_is_locked = false;
}

inline UniqueLock::~UniqueLock() noexcept
{
    if (m_is_locked)
        m_mutex->unlock();
}

inline bool UniqueLock::holds_lock() noexcept
{
    return m_is_locked;
}

inline void UniqueLock::lock() noexcept
{
    m_mutex->lock();
    m_is_locked = true;
}

inline void UniqueLock::unlock() noexcept
{
    m_mutex->unlock();
    m_is_locked = false;
}

template <typename TFunc>
inline RobustLockGuard::RobustLockGuard(RobustMutex& m, TFunc func)
    : m_mutex(m)
{
    m_mutex.lock(func);
}

inline RobustLockGuard::~RobustLockGuard() noexcept
{
    m_mutex.unlock();
}


inline RobustMutex::RobustMutex()
    : Mutex(no_init_tag())
{
    bool robust_if_available = true;
    init_as_process_shared(robust_if_available);
}

inline RobustMutex::~RobustMutex() noexcept
{
}

template <class Func>
inline void RobustMutex::lock(Func recover_func)
{
    bool no_thread_has_died = low_level_lock(); // Throws
    if (REALM_LIKELY(no_thread_has_died))
        return;
    try {
        recover_func(); // Throws
        mark_as_consistent();
        // If we get this far, the protected memory has been
        // brought back into a consistent state, and the mutex has
        // been notified aboit this. This means that we can safely
        // enter the applications critical section.
    }
    catch (...) {
        // Unlocking without first calling mark_as_consistent()
        // means that the mutex enters the "not recoverable"
        // state, which will cause all future attempts at locking
        // to fail.
        unlock();
        throw;
    }
}

inline void RobustMutex::unlock() noexcept
{
    Mutex::unlock();
}


inline CondVar::CondVar()
{
    int r = pthread_cond_init(&m_impl, 0);
    if (REALM_UNLIKELY(r != 0))
        init_failed(r);
}

inline CondVar::~CondVar() noexcept
{
    int r = pthread_cond_destroy(&m_impl);
    if (REALM_UNLIKELY(r != 0))
        destroy_failed(r);
}

inline void CondVar::wait(LockGuard& l) noexcept
{
    int r = pthread_cond_wait(&m_impl, &l.m_mutex.m_impl);
    if (REALM_UNLIKELY(r != 0))
        REALM_TERMINATE("pthread_cond_wait() failed");
}

template <class Func>
inline void CondVar::wait(RobustMutex& m, Func recover_func, const struct timespec* tp)
{
    int r;

    if (!tp) {
        r = pthread_cond_wait(&m_impl, &m.m_impl);
    }
    else {
        r = pthread_cond_timedwait(&m_impl, &m.m_impl, tp);
        if (r == ETIMEDOUT)
            return;
    }

    if (REALM_LIKELY(r == 0))
        return;

    handle_wait_error(r);

    try {
        recover_func(); // Throws
        m.mark_as_consistent();
        // If we get this far, the protected memory has been
        // brought back into a consistent state, and the mutex has
        // been notified aboit this. This means that we can safely
        // enter the applications critical section.
    }
    catch (...) {
        // Unlocking without first calling mark_as_consistent()
        // means that the mutex enters the "not recoverable"
        // state, which will cause all future attempts at locking
        // to fail.
        m.unlock();
        throw;
    }
}

inline void CondVar::notify() noexcept
{
    int r = pthread_cond_signal(&m_impl);
    REALM_ASSERT(r == 0);
}

inline void CondVar::notify_all() noexcept
{
    int r = pthread_cond_broadcast(&m_impl);
    REALM_ASSERT(r == 0);
}


} // namespace util
} // namespace realm

#endif // REALM_UTIL_THREAD_HPP<|MERGE_RESOLUTION|>--- conflicted
+++ resolved
@@ -264,16 +264,10 @@
 /// A simple robust mutex ownership wrapper.
 class RobustLockGuard {
 public:
-<<<<<<< HEAD
-    /// \param recover_func See RobustMutex::lock().
-    template <class TFunc>
-    RobustLockGuard(RobustMutex&, TFunc func);
-=======
     /// \param m the mutex to guard
     /// \param func See RobustMutex::lock().
     template<class TFunc>
     RobustLockGuard(RobustMutex& m, TFunc func);
->>>>>>> c95bb6a2
     ~RobustLockGuard() noexcept;
 
 private:
