--- conflicted
+++ resolved
@@ -528,11 +528,7 @@
         // query_engine supports 'T-column <op> <T-column>' for T = {int64_t, float, double}, op = {<, >, ==, !=, <=, >=},
         // but only if both columns are non-nullable, and aren't in linked tables.
         if (left_col && right_col && std::is_same<L, R>::value && !left_col->is_nullable() && !right_col->is_nullable()
-<<<<<<< HEAD
             && !left_col->links_exist() && !right_col->links_exist() && !std::is_same<L, NewDate>::value) {
-=======
-            && !left_col->links_exist() && !right_col->links_exist()) {
->>>>>>> 40bc2e8e
             const Table* t = left_col->get_base_table();
             Query q = Query(*t);
 
@@ -722,13 +718,8 @@
         m_first[index] = m_null;
     }
 
-<<<<<<< HEAD
-    template <typename Type = t_storage> typename std::enable_if<
-        std::is_same<Type, int64_t>::value, void>::type
-=======
     template <typename Type = t_storage>
     typename std::enable_if<std::is_same<Type, int64_t>::value, void>::type
->>>>>>> 40bc2e8e
     set(size_t index, t_storage value)
     {
         REALM_ASSERT((std::is_same<t_storage, int64_t>::value));
@@ -744,14 +735,9 @@
         m_first[index] = value;
     }
 
-<<<<<<< HEAD
-    template <typename Type = T> typename std::enable_if
-        <realm::is_any<Type, float, double, DateTime, BinaryData, StringData, NewDate, null>::value, void>::type
-=======
     template <typename Type = T>
     typename std::enable_if<realm::is_any<Type, float, double, DateTime, BinaryData, StringData, null>::value,
                             void>::type
->>>>>>> 40bc2e8e
     set(size_t index, t_storage value) {
         m_first[index] = value;
     }
@@ -904,7 +890,6 @@
 }
 
 
-<<<<<<< HEAD
 // NewDate
 
 template<>
@@ -920,8 +905,6 @@
 }
 
 
-=======
->>>>>>> 40bc2e8e
 template<typename Operator>
 struct OperatorOptionalAdapter {
     template<typename L, typename R>
@@ -1651,7 +1634,6 @@
 
 
 template <>
-<<<<<<< HEAD
 class Columns<NewDate> : public SimpleColumn<NewDate> {
     using SimpleColumn::SimpleColumn;
     std::unique_ptr<Subexpr> clone(QueryNodeHandoverPatches*) const override
@@ -1661,8 +1643,6 @@
 };
 
 template <>
-=======
->>>>>>> 40bc2e8e
 class Columns<BinaryData> : public SimpleColumn<BinaryData> {
     using SimpleColumn::SimpleColumn;
     std::unique_ptr<Subexpr> clone(QueryNodeHandoverPatches*) const override
@@ -1676,11 +1656,7 @@
 class Columns<StringData> : public SimpleColumn<StringData> {
 public:
     using SimpleColumn::SimpleColumn;
-<<<<<<< HEAD
-    std::unique_ptr<Subexpr> clone(QueryNodeHandoverPatches* np = nullptr) const override
-=======
     std::unique_ptr<Subexpr> clone(QueryNodeHandoverPatches* = nullptr) const override
->>>>>>> 40bc2e8e
     {
         return make_subexpr<Columns<StringData>>(*this);
     }
