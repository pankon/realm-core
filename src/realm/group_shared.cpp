/*************************************************************************
 *
 * REALM CONFIDENTIAL
 * __________________
 *
 *  [2011] - [2012] Realm Inc
 *  All Rights Reserved.
 *
 * NOTICE:  All information contained herein is, and remains
 * the property of Realm Incorporated and its suppliers,
 * if any.  The intellectual and technical concepts contained
 * herein are proprietary to Realm Incorporated
 * and its suppliers and may be covered by U.S. and Foreign Patents,
 * patents in process, and are protected by trade secret or copyright law.
 * Dissemination of this information or reproduction of this material
 * is strictly forbidden unless prior written permission is obtained
 * from Realm Incorporated.
 *
 **************************************************************************/

#include <cerrno>
#include <algorithm>
#include <iostream>

#include <fcntl.h>
#include <atomic>

#include <realm/util/features.h>
#include <realm/util/errno.hpp>
#include <realm/util/safe_int_ops.hpp>
#include <realm/util/thread.hpp>
#include <realm/group_writer.hpp>
#include <realm/group_shared.hpp>
#include <realm/group_writer.hpp>
#include <realm/link_view.hpp>
#ifdef REALM_ENABLE_REPLICATION
#  include <realm/replication.hpp>
#endif

#ifndef _WIN32
#  include <sys/wait.h>
#  include <sys/time.h>
#  include <unistd.h>
#else
#  define NOMINMAX
#  include <windows.h>
#endif

//#define REALM_ENABLE_LOGFILE


using namespace realm;
using namespace realm::util;


namespace {

// Constants controlling the amount of uncommited writes in flight:
const uint16_t max_write_slots = 100;
const uint16_t relaxed_sync_threshold = 50;
#define SHAREDINFO_VERSION 4

// The following functions are carefully designed for minimal overhead
// in case of contention among read transactions. In case of contention,
// they consume roughly 90% of the cycles used to start and end a read transaction.
//
// Each live version carries a "count" field, which combines a reference count
// of the readers bound to that version, and a single-bit "free" flag, which
// indicates that the entry does not hold valid data.
//
// The usage patterns are as follows:
//
// Read transactions guard their access to the version information by
// increasing the count field for the duration of the transaction.
// A non-zero count field also indicates that the free space associated
// with the version must remain intact. A zero count field indicates that
// no one refers to that version, so it's free lists can be merged into
// older free space and recycled.
//
// Only write transactions allocate and write new version entries. Also,
// Only write transactions scan the ringbuffer for older versions which
// are not used (count is zero) and free them. As write transactions are
// atomic (ensured by mutex), there is no race between freeing entries
// in the ringbuffer and allocating and writing them.
//
// There are no race conditions between read transactions. Read transactions
// never change the versioning information, only increment or decrement the
// count (and do so solely through the use of atomic operations).
//
// There is a race between read transactions incrementing the count field and
// a write transaction setting the free field. These are mutually exclusive:
// if a read sees the free field set, it cannot use the entry. As it has already
// incremented the count field (optimistically, anticipating that the free bit
// was clear), it must immediately decrement it again. Likewise, it is possible
// for one thread to set the free bit (anticipating a count of zero) while another
// thread increments the count (anticipating a clear free bit). In such cases,
// both threads undo their changes and back off.
//
// For all changes to the free field and the count field: It is important that changes
// to the free field takes the count field into account and vice versa, because they
// are changed optimistically but atomically. This is implemented by modifying the
// count field only by atomic add/sub of '2', and modifying the free field only by
// atomic add/sub of '1'.
//
// The following *memory* ordering is required for correctness:
//
// 1 Accesses within a transaction assumes the version info is valid *before*
//   reading it. This is achieved by synchronizing on the count field. Reading
//   the count field is an *acquire*, while clearing the free field is a *release*.
//
// 2 Accesses within a transaction assumes the version *remains* valid, so
//   all memory accesses with a read transaction must happen before
//   the changes to memory (by a write transaction). This is achieved
//   by use of *release* when the count field is decremented, and use of
//   *acquire* when the free field is set (by the write transaction).
//
// 3 Reads of the counter is synchronized by accesses to the put_pos variable
//   in the ringbuffer. Reading put_pos is an acquire and writing put_pos is
//   a release. Put pos is only ever written when a write transaction updates
//   the ring buffer.
//
// Discussion:
//
// - The design forces release/acquire style synchronization on every
//   begin_read/end_read. This feels like a bit too much, because *only* a write
//   transaction ever changes memory contents. Read transactions do not communicate,
//   so with the right scheme, synchronization should only be proportional to the
//   number of write transactions, not all transactions. The original design achieved
//   this by ONLY synchronizing on the put_pos (case 3 above), BUT the following
//   problems forced the addition of further synchronization:
//
//   - during begin_read, after reading put_pos, a thread may be arbitrarily delayed.
//     While delayed, the entry selected by put_pos may be freed and reused, and then
//     we will lack synchronization. Hence case 1 was added.
//
//   - a read transaction must complete all reads of memory before it can be changed
//     by another thread (this is an example of an anti-dependency). This requires
//     the solution described as case 2 above.
//
// - The use of release (in case 2 above) could - in principle - be replaced
//   by a read memory barrier which would be faster on some architectures, but
//   there is no standardized support for it.
//

template<typename T> bool atomic_double_inc_if_even(std::atomic<T>& counter)
{
    T oldval = counter.fetch_add(2, std::memory_order_acquire);
    if (oldval & 1) {
        // oooops! was odd, adjust
        counter.fetch_sub(2, std::memory_order_relaxed);
        return false;
    }
    return true;
}

template<typename T> inline void atomic_double_dec(std::atomic<T>& counter)
{
    counter.fetch_sub(2, std::memory_order_release);
}

template<typename T> bool atomic_one_if_zero(std::atomic<T>& counter)
{
    T old_val = counter.fetch_add(1, std::memory_order_acquire);
    if (old_val != 0) {
        counter.fetch_sub(1, std::memory_order_relaxed);
        return false;
    }
    return true;
}

template<typename T> void atomic_dec(std::atomic<T>& counter)
{
    counter.fetch_sub(1, std::memory_order_release);
}

// nonblocking ringbuffer
class Ringbuffer {
public:
    // the ringbuffer is a circular list of ReadCount structures.
    // Entries from old_pos to put_pos are considered live and may
    // have an even value in 'count'. The count indicates the
    // number of referring transactions times 2.
    // Entries from after put_pos up till (not including) old_pos
    // are free entries and must have a count of ONE.
    // Cleanup is performed by starting at old_pos and incrementing
    // (atomically) from 0 to 1 and moving the put_pos. It stops
    // if count is non-zero. This approach requires that only a single thread
    // at a time tries to perform cleanup. This is ensured by doing the cleanup
    // as part of write transactions, where mutual exclusion is assured by the
    // write mutex.
    struct ReadCount {
        uint64_t version;
        uint64_t filesize;
        uint64_t current_top;
        // The count field acts as synchronization point for accesses to the above
        // fields. A succesfull inc implies acquire with regard to memory consistency.
        // Release is triggered by explicitly storing into count whenever a
        // new entry has been initialized.
        mutable std::atomic<uint32_t> count;
        uint32_t next;
    };

    Ringbuffer() REALM_NOEXCEPT
    {
        entries = init_readers_size;
        for (int i=0; i < init_readers_size; i++) {
            data[i].version = 1;
            data[i].count.store( 1, std::memory_order_relaxed );
            data[i].current_top = 0;
            data[i].filesize = 0;
            data[i].next = i + 1;
        }
        old_pos = 0;
        data[ 0 ].count.store( 0, std::memory_order_relaxed );
        data[ init_readers_size-1 ].next = 0 ;
        put_pos.store( 0, std::memory_order_release );
    }

    void dump()
    {
        uint_fast32_t i = old_pos;
        std::cout << "--- " << std::endl;
         while (i != put_pos.load()) {
            std::cout << "  used " << i << " : "
                 << data[i].count.load() << " | "
                 << data[i].version
                 << std::endl;
            i = data[i].next;
        }
        std::cout << "  LAST " << i << " : "
             << data[i].count.load() << " | "
             << data[i].version
             << std::endl;
        i = data[i].next;
        while (i != old_pos) {
            std::cout << "  free " << i << " : "
                 << data[i].count.load() << " | "
                 << data[i].version
                 << std::endl;
            i = data[i].next;
        }
        std::cout << "--- Done" << std::endl;
    }

    void expand_to(uint_fast32_t new_entries)  REALM_NOEXCEPT
    {
        // std::cout << "expanding to " << new_entries << std::endl;
        // dump();
        for (uint_fast32_t i = entries; i < new_entries; i++) {
            data[i].version = 1;
            data[i].count.store( 1, std::memory_order_relaxed );
            data[i].current_top = 0;
            data[i].filesize = 0;
            data[i].next = i + 1;
        }
        data[ new_entries - 1 ].next = old_pos;
        data[ put_pos.load(std::memory_order_relaxed) ].next = entries;
        entries = new_entries;
        // dump();
    }

    static size_t compute_required_space(uint_fast32_t num_entries)  REALM_NOEXCEPT
    {
        // get space required for given number of entries beyond the initial count.
        // NB: this not the size of the ringbuffer, it is the size minus whatever was
        // the initial size.
        return sizeof(ReadCount) * (num_entries - init_readers_size);
    }

    uint_fast32_t get_num_entries() const  REALM_NOEXCEPT
    {
        return entries;
    }

    uint_fast32_t last() const  REALM_NOEXCEPT
    {
        return put_pos.load(std::memory_order_acquire);
    }

    const ReadCount& get(uint_fast32_t idx) const  REALM_NOEXCEPT
    {
        return data[idx];
    }

    const ReadCount& get_last() const  REALM_NOEXCEPT
    {
        return get(last());
    }

    const ReadCount& get_oldest() const  REALM_NOEXCEPT
    {
        return get(old_pos);
    }

    bool is_full() const  REALM_NOEXCEPT
    {
        uint_fast32_t idx = get(last()).next;
        return idx == old_pos;
    }

    uint_fast32_t next() const  REALM_NOEXCEPT
    { // do not call this if the buffer is full!
        uint_fast32_t idx = get(last()).next;
        return idx;
    }

    ReadCount& get_next()  REALM_NOEXCEPT
    {
        REALM_ASSERT(!is_full());
        return data[ next() ];
    }

    void use_next()  REALM_NOEXCEPT
    {
        atomic_dec(get_next().count); // .store_release(0);
        put_pos.store(next(), std::memory_order_release);
    }

    void cleanup()  REALM_NOEXCEPT
    {   // invariant: entry held by put_pos has count > 1.
        // std::cout << "cleanup: from " << old_pos << " to " << put_pos.load_relaxed();
        // dump();
        while (old_pos != put_pos.load(std::memory_order_relaxed)) {
            const ReadCount& r = get(old_pos);
            if (! atomic_one_if_zero( r.count ))
                break;
            old_pos = get(old_pos).next;
        }
    }

private:
    // number of entries. Access synchronized through put_pos.
    uint32_t entries;
    std::atomic<uint32_t> put_pos; // only changed under lock, but accessed outside lock
    uint32_t old_pos; // only accessed during write transactions and under lock

    const static int init_readers_size = 32;

    // IMPORTANT: The actual data comprising the linked list MUST BE PLACED LAST in
    // the RingBuffer structure, as the linked list area is extended at run time.
    // Similarly, the RingBuffer must be the final element of the SharedInfo structure.
    // IMPORTANT II:
    // To ensure proper alignment across all platforms, the SharedInfo structure
    // should NOT have a stricter alignment requirement than the ReadCount structure.
    ReadCount data[init_readers_size];

};

} // anonymous namespace



struct SharedGroup::SharedInfo
{
    // indicates lock file has valid content, implying that all the following member
    // variables have been initialized. All member variables, except for the Ringbuffer,
    // are protected by 'controlmutex', except during initialization, where access is
    // guarded by the exclusive file lock.
    bool init_complete;

    // size of critical structures. Must match among all participants in a session
    uint8_t size_of_mutex;
    uint8_t size_of_condvar;

    // set when a participant decides to start the daemon, cleared by the daemon
    // when it decides to exit. Participants check during open() and start the
    // daemon if running in async mode.
    bool daemon_started;

    // set by the daemon when it is ready to handle commits. Participants must
    // wait during open() on 'daemon_becomes_ready' for this to become true.
    // Cleared by the daemon when it decides to exit.
    bool daemon_ready; // offset 4

    // Tracks the most recent version number.
    uint16_t version;
    uint16_t flags; // offset 8
    uint16_t free_write_slots;

    // number of participating shared groups:
    uint32_t num_participants; // offset 12

    // Latest version number. Guarded by the controlmutex (for lock-free access, use
    // get_current_version() instead)
    uint64_t latest_version_number; // offset 16

    // Pid of process initiating the session, but only if that process runs with encryption
    // enabled, zero otherwise. Other processes cannot join a session wich uses encryption,
    // because interprocess sharing is not supported by our current encryption mechanisms.
    uint64_t session_initiator_pid;

    uint64_t number_of_versions;
    RobustMutex writemutex;
    RobustMutex balancemutex;
    RobustMutex controlmutex;
#ifndef _WIN32
    // FIXME: windows pthread support for condvar not ready
    PlatformSpecificCondVar::SharedPart room_to_write;
    PlatformSpecificCondVar::SharedPart work_to_do;
    PlatformSpecificCondVar::SharedPart daemon_becomes_ready;
    PlatformSpecificCondVar::SharedPart new_commit_available;
#endif
    // IMPORTANT: The ringbuffer MUST be the last field in SharedInfo - see above.
    Ringbuffer readers;
    SharedInfo(DurabilityLevel);
    ~SharedInfo() REALM_NOEXCEPT {}
    void init_versioning(ref_type top_ref, size_t file_size, uint64_t initial_version)
    {
        // Create our first versioning entry:
        Ringbuffer::ReadCount& r = readers.get_next();
        r.filesize = file_size;
        r.version = initial_version;
        r.current_top = top_ref;
        readers.use_next();
    }
    uint_fast64_t get_current_version_unchecked() const
    {
        return readers.get_last().version;
    }
};


SharedGroup::SharedInfo::SharedInfo(DurabilityLevel dlevel):
#ifndef _WIN32
    size_of_mutex(sizeof(writemutex)),
    size_of_condvar(sizeof(room_to_write)),
    writemutex(), // Throws
    balancemutex(), // Throws
    controlmutex() // Throws
#else
    size_of_mutex(sizeof(writemutex)),
    size_of_condvar(0),
    writemutex(), // Throws
    balancemutex() // Throws
#endif
{
    version = SHAREDINFO_VERSION;
    flags = dlevel; // durability level is fixed from creation
#ifndef _WIN32
    PlatformSpecificCondVar::init_shared_part(room_to_write); // Throws
    PlatformSpecificCondVar::init_shared_part(work_to_do); // Throws
    PlatformSpecificCondVar::init_shared_part(daemon_becomes_ready); // Throws
    PlatformSpecificCondVar::init_shared_part(new_commit_available); // Throws
#endif
    free_write_slots = 0;
    num_participants = 0;
    session_initiator_pid = 0;
    daemon_started = false;
    daemon_ready = false;
    init_complete = 1;
}


namespace {

void recover_from_dead_write_transact()
{
    // Nothing needs to be done
}

#ifndef _WIN32

void spawn_daemon(const std::string& file)
{
    // determine maximum number of open descriptors
    errno = 0;
    int m = int(sysconf(_SC_OPEN_MAX));
    if (m < 0) {
        if (errno) {
            int err = errno; // Eliminate any risk of clobbering
            throw std::runtime_error(get_errno_msg("'sysconf(_SC_OPEN_MAX)' failed: ", err));
        }
        throw std::runtime_error("'sysconf(_SC_OPEN_MAX)' failed with no reason");
    }

    int pid = fork();
    if (0 == pid) { // child process:

        // close all descriptors:
        int i;
        for (i=m-1;i>=0;--i)
            close(i);
        i = ::open("/dev/null",O_RDWR);
#ifdef REALM_ENABLE_LOGFILE
        // FIXME: Do we want to always open the log file? Should it be configurable?
        i = ::open((file+".log").c_str(),O_RDWR | O_CREAT | O_APPEND | O_SYNC, S_IRWXU);
#else
        i = dup(i);
#endif
        i = dup(i); static_cast<void>(i);
#ifdef REALM_ENABLE_LOGFILE
        std::cerr << "Detaching" << std::endl;
#endif
        // detach from current session:
        setsid();

        // start commit daemon executable
        // Note that getenv (which is not thread safe) is called in a
        // single threaded context. This is ensured by the fork above.
        const char* async_daemon = getenv("REALM_ASYNC_DAEMON");
        if (!async_daemon) {
#ifndef REALM_DEBUG
            async_daemon = REALM_INSTALL_LIBEXECDIR "/realmd";
#else
            async_daemon = REALM_INSTALL_LIBEXECDIR "/realmd-dbg";
#endif
        }
        execl(async_daemon, async_daemon, file.c_str(), static_cast<char*>(0));

        // if we continue here, exec has failed so return error
        // if exec succeeds, we don't come back here.
#if REALM_ANDROID
        _exit(1);
#else
        _Exit(1);
#endif
        // child process ends here

    }
    else if (pid > 0) { // parent process, fork succeeded:

        // use childs exit code to catch and report any errors:
        int status;
        int pid_changed;
        do {
            pid_changed = waitpid(pid, &status, 0);
        }
        while (pid_changed == -1 && errno == EINTR);
        if (pid_changed != pid) {
            std::cerr << "Waitpid returned pid = " << pid_changed 
                      << " and status = " << std::hex << status << std::endl;
            throw std::runtime_error("call to waitpid failed");
        }
        if (!WIFEXITED(status))
            throw std::runtime_error("failed starting async commit (exit)");
        if (WEXITSTATUS(status) == 1) {
            // FIXME: Or `ld` could not find a required shared library
            throw std::runtime_error("async commit daemon not found");
        }
        if (WEXITSTATUS(status) == 2)
            throw std::runtime_error("async commit daemon failed");
        if (WEXITSTATUS(status) == 3)
            throw std::runtime_error("wrong db given to async daemon");

    }
    else { // Parent process, fork failed!

        throw std::runtime_error("Failed to spawn async commit");
    }
}
#else
void spawn_daemon(const std::string& file) {}
#endif


} // anonymous namespace


// NOTES ON CREATION AND DESTRUCTION OF SHARED MUTEXES:
//
// According to the 'process-sharing example' in the POSIX man page
// for pthread_mutexattr_init() other processes may continue to use a
// process-shared mutex after exit of the process that initialized
// it. Also, the example does not contain any call to
// pthread_mutex_destroy(), so apparently a process-shared mutex need
// not be destroyed at all, nor can it be that a process-shared mutex
// is associated with any resources that are local to the initializing
// process, because that would imply a leak.
//
// While it is not explicitely guaranteed in the man page, we shall
// assume that is is valid to initialize a process-shared mutex twice
// without an intervending call to pthread_mutex_destroy(). We need to
// be able to reinitialize a process-shared mutex if the first
// initializing process crashes and leaves the shared memory in an
// undefined state.

void SharedGroup::open(const std::string& path, bool no_create_file,
                       DurabilityLevel dlevel, bool is_backend, const char* key)
{
    REALM_ASSERT(!is_attached());

    m_db_path = path;
    m_key = key;
    m_lockfile_path = path + ".lock";
    SlabAlloc& alloc = m_group.m_alloc;

    while (1) {

        m_file.open(m_lockfile_path, File::access_ReadWrite, File::create_Auto, 0);
        File::CloseGuard fcg(m_file);
        if (m_file.try_lock_exclusive()) {

            File::UnlockGuard ulg(m_file);

            // We're alone in the world, and it is Ok to initialize the file:
            char empty_buf[sizeof (SharedInfo)];
            std::fill(empty_buf, empty_buf+sizeof(SharedInfo), 0);
            m_file.write(empty_buf, sizeof(SharedInfo));

            // Complete initialization of shared info via the memory mapping:
            m_file_map.map(m_file, File::access_ReadWrite, sizeof (SharedInfo), File::map_NoSync);
            File::UnmapGuard fug_1(m_file_map);
            SharedInfo* info = m_file_map.get_addr();
            new (info) SharedInfo(dlevel); // Throws
        }

        // we hold the shared lock from here until we close the file!
        m_file.lock_shared(); 

        // Once we get the shared lock, we'll need to verify that the initialization of the
        // lock file has been completed succesfully. The initializing process could have crashed
        // during initialization. If so we must detect it and start all over again.

        // wait for file to at least contain the basic shared info block
        // NB! it might be larger due to expansion of the ring buffer.
        size_t info_size;
        if (int_cast_with_overflow_detect(m_file.get_size(), info_size))
            throw std::runtime_error("Lock file too large");
        
        // Compile time validate the alignment of the first three fields in SharedInfo
        REALM_STATIC_ASSERT(offsetof(SharedInfo,init_complete) == 0, "misalignment of init_complete");
        REALM_STATIC_ASSERT(offsetof(SharedInfo,size_of_mutex) == 1, "misalignment of size_of_mutex");
        REALM_STATIC_ASSERT(offsetof(SharedInfo,size_of_condvar) == 2, "misalignment of size_of_condvar");

        // If this ever triggers we are on a really weird architecture 
        REALM_STATIC_ASSERT(offsetof(SharedInfo,latest_version_number) == 16, "misalignment of latest_version_number");

        // we need to have the size_of_mutex, size_of_condvar and init_complete
        // fields available before we can check for compatibility
        if (info_size < 4)
            continue;

        {
            // Map the first fields to memory and validate them
            m_file_map.map(m_file, File::access_ReadOnly, 4, File::map_NoSync);
            File::UnmapGuard fug_1(m_file_map);

            // validate initialization complete:
            SharedInfo* info = m_file_map.get_addr();
            if (info->init_complete == 0) {
                continue;
            }

            // validate compatible sizes of mutex and condvar types. Sizes
            // of all other fields are architecture independent, so if condvar
            // and mutex sizes match, the entire struct matches.
            if (info->size_of_mutex != sizeof(info->controlmutex))
                throw IncompatibleLockFile();

#ifndef _WIN32
            if (info->size_of_condvar != sizeof(info->room_to_write))
                throw IncompatibleLockFile();
#endif
        }

        // initialisation is complete and size and alignment matches for all fields in SharedInfo.
        // so we can map the entire structure.
        m_file_map.map(m_file, File::access_ReadWrite, sizeof (SharedInfo), File::map_NoSync);
        File::UnmapGuard fug_1(m_file_map);
        SharedInfo* info = m_file_map.get_addr();

        // even though fields match wrt alignment and size, there may still be incompatibilities
        // between implementations, so lets ask one of the mutexes if it thinks it'll work.
        if (!info->controlmutex.is_valid())
            throw IncompatibleLockFile();

        // OK! lock file appears valid. We can now continue operations under the protection
        // of the controlmutex. The controlmutex protects the following activities:
        // - attachment of the database file
        // - start of the async daemon
        // - stop of the async daemon
        // - SharedGroup beginning/ending a session
        // - Waiting for and signalling database changes
        {
            RobustLockGuard lock(info->controlmutex, &recover_from_dead_write_transact); // Throws
            // Even though we checked init_complete before grabbing the write mutex,
            // we do not need to check it again, because it is only changed under
            // an exclusive file lock, and we checked it under a shared file lock

            // proceed to initialize versioning and other metadata information related to
            // the database. Also create the database if we're beginning a new session
            bool begin_new_session = info->num_participants == 0;
            bool is_shared = true;
            bool read_only = false;
            bool skip_validate = false;

            // only the session initiator is allowed to create the database, all other
            // must assume that it already exists.
            bool no_create = begin_new_session ? no_create_file : true;

            // If replication is enabled, we need to ask it whether we're in server-sync mode
            // and check that the database is operated in the same mode.
            bool server_sync_mode = false;
#ifdef REALM_ENABLE_REPLICATION
            Replication* repl = _impl::GroupFriend::get_replication(m_group);
            if (repl)
                server_sync_mode = repl->is_in_server_synchronization_mode();
#endif
            ref_type top_ref = alloc.attach_file(path, is_shared, read_only,
                                                 no_create, skip_validate, key, server_sync_mode); // Throws
            size_t file_size = alloc.get_baseline();

            if (begin_new_session) {
                // make sure the database is not on streaming format. This has to be done at
                // session initialization, even if it means writing the database during open.
                if (alloc.m_file_on_streaming_form) {
                    util::File::Map<char> db_map;
                    db_map.map(alloc.m_file, File::access_ReadWrite, file_size);
                    File::UnmapGuard db_ug(db_map);
                    alloc.prepare_for_update(db_map.get_addr(), db_map);
                    db_map.sync();
                }

                // determine version
                uint_fast64_t version;
                Array top(alloc);
                if (top_ref) {

                    // top_ref is non-zero implying that the database has seen at least one commit,
                    // so we can get the versioning info from the database
                    top.init_from_ref(top_ref);
                    if (top.size() <= 5) {
                        // the database wasn't written by shared group, so no versioning info
                        version = 1;
                        REALM_ASSERT(! server_sync_mode);
                    }
                    else {
                        // the database was written by shared group, so it has versioning info
                        REALM_ASSERT(top.size() == 7);
                        version = top.get(6) / 2;
                        // In case this was written by an older version of shared group, it
                        // will have version 0. Version 0 is not a legal initial version, so
                        // it has to be set to 1 instead.
                        if (version == 0)
                            version = 1;
                    }
                }
                else {
                    // the database was just created, no metadata has been written yet.
                    version = 1;
                }
#ifdef REALM_ENABLE_REPLICATION
                // If replication is enabled, we need to inform it of the latest version,
                // allowing it to discard any surplus log entries
                repl = _impl::GroupFriend::get_replication(m_group);
                if (repl)
                    repl->reset_log_management(version);
#endif

#ifndef _WIN32
                if (key) {
                    REALM_STATIC_ASSERT(sizeof(pid_t) <= sizeof(uint64_t), "process identifiers too large");
                    info->session_initiator_pid = uint64_t(getpid());
                }
#endif

                info->latest_version_number = version;
                info->init_versioning(top_ref, file_size, version);

            }
            else { // not the session initiator!
#ifndef _WIN32
                if (key && info->session_initiator_pid != uint64_t(getpid()))
                    throw std::runtime_error(path + ": Encrypted interprocess sharing is currently unsupported");
#endif

            }
#ifndef _WIN32
            m_daemon_becomes_ready.set_shared_part(info->daemon_becomes_ready,m_db_path,0);
            m_work_to_do.set_shared_part(info->work_to_do,m_db_path,1);
            m_room_to_write.set_shared_part(info->room_to_write,m_db_path,2);
            m_new_commit_available.set_shared_part(info->new_commit_available,m_db_path,3);
            // In async mode, we need to make sure the daemon is running and ready:
            if (dlevel == durability_Async && !is_backend) {
                while (info->daemon_ready == false) {
                    if (info->daemon_started == false) {
                        spawn_daemon(path);
                        info->daemon_started = true;
                    }
                    // FIXME: It might be more robust to sleep a little, then restart the loop
                    // std::cerr << "Waiting for daemon" << std::endl;
                    m_daemon_becomes_ready.wait(info->controlmutex, &recover_from_dead_write_transact, 0);
                    // std::cerr << " - notified" << std::endl;
                }
            }
            // std::cerr << "daemon should be ready" << std::endl;
#endif
            // we need a thread-local copy of the number of ringbuffer entries in order
            // to detect concurrent expansion of the ringbuffer.
            m_local_max_entry = 0;

            // We need to map the info file once more for the readers part
            // since that part can be resized and as such remapped which
            // could move our mutexes (which we don't want to risk moving while
            // they are locked)
            m_reader_map.map(m_file, File::access_ReadWrite, sizeof (SharedInfo), File::map_NoSync);
            File::UnmapGuard fug_2(m_reader_map);

            // Set initial version so we can track if other instances
            // change the db
            m_readlock.m_version = get_current_version();

            if (info->version != SHAREDINFO_VERSION)
                throw std::runtime_error("Unsupported version");

            // Durability level cannot be changed at runtime
            if (info->flags != dlevel)
                throw std::runtime_error("Inconsistent durability level");

            // make our presence noted:
            ++info->num_participants;

            // Initially there is a single version in the file
            info->number_of_versions = 1;

            // Initially wait_for_change is enabled
            m_wait_for_change_enabled = true;

            // Keep the mappings and file open:
            fug_2.release(); // Do not unmap
            fug_1.release(); // Do not unmap
            fcg.release(); // Do not close
        }
        break;
    }

    m_transact_stage = transact_Ready;
    // std::cerr << "open completed" << std::endl;

#ifndef _WIN32
    if (dlevel == durability_Async) {
        if (is_backend) {
            do_async_commits();
        }
    }
#endif
}

bool SharedGroup::compact()
{
    // Verify that the database file is attached
    if (is_attached() == false) {
        throw std::runtime_error(m_db_path + ": compact must be done on an open/attached SharedGroup");
    }
    // Verify that preconditions for compacting is met:
    if (m_transact_stage != transact_Ready) {
        throw std::runtime_error(m_db_path + ": compact is not supported whithin a transaction");
    }
    std::string tmp_path = m_db_path + ".tmp_compaction_space";
    SharedInfo* info = m_file_map.get_addr();
    RobustLockGuard lock(info->controlmutex, &recover_from_dead_write_transact); // Throws
    if (info->num_participants > 1)
        return false;

    // group::write() will throw if the file already exists.
    // To prevent this, we have to remove the file (should it exist)
    // before calling group::write().
    File::try_remove(tmp_path);

    // Using begin_read here ensures that we have access to the latest and greatest entry
    // in the ringbuffer. We need to have access to that later to update top_ref and file_size.
    begin_read();

    // Compact by writing a new file holding only live data, then renaming the new file
    // so it becomes the database file, replacing the old one in the process.
    m_group.write(tmp_path, m_key, info->latest_version_number);
    rename(tmp_path.c_str(), m_db_path.c_str());
    {
        SharedInfo* r_info = m_reader_map.get_addr();
        Ringbuffer::ReadCount& rc = const_cast<Ringbuffer::ReadCount&>(r_info->readers.get_last());
        REALM_ASSERT_3(rc.version, ==, info->latest_version_number);
        static_cast<void>(rc); // rc unused if ENABLE_ASSERTION is unset
    }
    end_read();

    // We must detach group complety to force it to fully refresh its accessors for use
    // in later transactions
    m_group.complete_detach();
    SlabAlloc& alloc = m_group.m_alloc;

    // close and reopen the database file.
    alloc.detach();
    bool skip_validate = false;
    bool no_create = true;
    bool read_only = false;
    bool is_shared = true;
    bool server_sync_mode = false;
    ref_type top_ref = alloc.attach_file(m_db_path, is_shared, read_only, no_create, 
                                         skip_validate, m_key, server_sync_mode); // Throws
    size_t file_size = alloc.get_baseline();

    // update the versioning info to match
    SharedInfo* r_info = m_reader_map.get_addr();
    Ringbuffer::ReadCount& rc = const_cast<Ringbuffer::ReadCount&>(r_info->readers.get_last());
    REALM_ASSERT_3(rc.version, ==, info->latest_version_number);
    rc.filesize = file_size;
    rc.current_top = top_ref;
    return true;
}

uint_fast64_t SharedGroup::get_number_of_versions()
{
    SharedInfo* info = m_file_map.get_addr();
    RobustLockGuard lock(info->controlmutex, &recover_from_dead_write_transact); // Throws
    return info->number_of_versions;
}
#ifdef REALM_ENABLE_REPLICATION

void SharedGroup::open(Replication& repl, DurabilityLevel dlevel, const char* key)
{
    REALM_ASSERT(!is_attached());
    std::string file = repl.get_database_path();
    bool no_create   = false;
    bool is_backend  = false;
    typedef _impl::GroupFriend gf;
    gf::set_replication(m_group, &repl);
    open(file, no_create, dlevel, is_backend, key); // Throws
}

#endif

SharedGroup::~SharedGroup() REALM_NOEXCEPT
{
    close();
}

void SharedGroup::close() REALM_NOEXCEPT
{
    if (!is_attached())
        return;

    switch (m_transact_stage) {
        case transact_Ready:
            break;
        case transact_Reading:
            end_read();
            break;
        case transact_Writing:
            rollback();
            break;
    }
    m_group.detach();
    m_transact_stage = transact_Ready;
    SharedInfo* info = m_file_map.get_addr();
    {
        RobustLockGuard lock(info->controlmutex, recover_from_dead_write_transact);

        if (m_group.m_alloc.is_attached())
            m_group.m_alloc.detach();

        --info->num_participants;
        bool end_of_session = info->num_participants == 0;
        // std::cerr << "closing" << std::endl;
        if (end_of_session) {

            // If the db file is just backing for a transient data structure,
            // we can delete it when done.
            if (info->flags == durability_MemOnly) {
                try {
                    util::File::remove(m_db_path.c_str());
                }
                catch(...) {} // ignored on purpose.
            }
#ifdef REALM_ENABLE_REPLICATION
            // If replication is enabled, we need to stop log management:
            Replication* repl = _impl::GroupFriend::get_replication(m_group);
            if (repl) {
#ifdef _WIN32
                try {
                    repl->stop_logging();
                }
                catch(...) {} // FIXME, on Windows, stop_logging() fails to delete a file because it's open
#else
                repl->stop_logging();
#endif

            }
#endif
        }
    }
#ifndef _WIN32
    m_room_to_write.close();
    m_work_to_do.close();
    m_daemon_becomes_ready.close();
    m_new_commit_available.close();
#endif
    m_file.unlock();
    // info->~SharedInfo(); // DO NOT Call destructor
    m_file.close();
    m_file_map.unmap();
    m_reader_map.unmap();
}

bool SharedGroup::has_changed()
{
    bool changed = m_readlock.m_version != get_current_version();
    return changed;
}

#ifndef _WIN32
#ifndef __APPLE__
bool SharedGroup::wait_for_change()
{
    SharedInfo* info = m_file_map.get_addr();
    RobustLockGuard lock(info->controlmutex, recover_from_dead_write_transact);
    while (m_readlock.m_version == info->latest_version_number && m_wait_for_change_enabled) {
        m_new_commit_available.wait(info->controlmutex, &recover_from_dead_write_transact, 0);
    }
    return m_readlock.m_version != info->latest_version_number;
}


void SharedGroup::wait_for_change_release()
{
    SharedInfo* info = m_file_map.get_addr();
    RobustLockGuard lock(info->controlmutex, recover_from_dead_write_transact);
    m_wait_for_change_enabled = false;
    m_new_commit_available.notify_all();
}


void SharedGroup::enable_wait_for_change()
{
    SharedInfo* info = m_file_map.get_addr();
    RobustLockGuard lock(info->controlmutex, recover_from_dead_write_transact);
    m_wait_for_change_enabled = true;
}
#endif

void SharedGroup::do_async_commits()
{
    bool shutdown = false;
    SharedInfo* info = m_file_map.get_addr();

    // We always want to keep a read lock on the last version
    // that was commited to disk, to protect it against being
    // overwritten by commits being made to memory by others.
    bool dummy;
    grab_latest_readlock(m_readlock, dummy);
    // we must treat version and version_index the same way:
    {
        RobustLockGuard lock(info->controlmutex, &recover_from_dead_write_transact);
        info->free_write_slots = max_write_slots;
        info->daemon_ready = true;
        m_daemon_becomes_ready.notify_all();
    }
    m_group.detach();

    while(true) {

        if (m_file.is_removed()) { // operator removed the lock file. take a hint!

            shutdown = true;
#ifdef REALM_ENABLE_LOGFILE
            std::cerr << "Lock file removed, initiating shutdown" << std::endl;
#endif
        }

        bool is_same;
        ReadLockInfo next_readlock = m_readlock;
        {
            // detect if we're the last "client", and if so, shutdown (must be under lock):
            RobustLockGuard lock2(info->writemutex, &recover_from_dead_write_transact);
            RobustLockGuard lock(info->controlmutex, &recover_from_dead_write_transact);
            grab_latest_readlock(next_readlock, is_same);
            if (is_same && (shutdown || info->num_participants == 1)) {
#ifdef REALM_ENABLE_LOGFILE
                std::cerr << "Daemon exiting nicely" << std::endl << std::endl;
#endif
                release_readlock(next_readlock);
                release_readlock(m_readlock);
                info->daemon_started = false;
                info->daemon_ready = false;
                return;
            }
        }

        if (!is_same) {

#ifdef REALM_ENABLE_LOGFILE
            std::cerr << "Syncing from version " << m_readlock.m_version
                 << " to " << next_readlock.m_version << std::endl;
#endif
            GroupWriter writer(m_group);
            writer.commit(next_readlock.m_top_ref);

#ifdef REALM_ENABLE_LOGFILE
            std::cerr << "..and Done" << std::endl;
#endif
        }

        // Now we can release the version that was previously commited
        // to disk and just keep the lock on the latest version.
        release_readlock(m_readlock);
        m_readlock = next_readlock;

        info->balancemutex.lock(&recover_from_dead_write_transact);

        // We have caught up with the writers, let them know that there are
        // now free write slots, wakeup any that has been suspended.
        uint16_t free_write_slots = info->free_write_slots;
        info->free_write_slots = max_write_slots;
        if (free_write_slots <= 0) {
            m_room_to_write.notify_all();
        }

        // If we have plenty of write slots available, relax and wait a bit before syncing
        if (free_write_slots > relaxed_sync_threshold) {
            timespec ts;
            timeval tv;
            // clock_gettime(CLOCK_REALTIME, &ts); <- would like to use this, but not there on mac
            gettimeofday(&tv, nullptr);
            ts.tv_sec = tv.tv_sec;
            ts.tv_nsec = tv.tv_usec * 1000;
            ts.tv_nsec += 10000000; // 10 msec
            if (ts.tv_nsec >= 1000000000) { // overflow
                ts.tv_nsec -= 1000000000;
                ts.tv_sec += 1;
            }

            // no timeout support if the condvars are only emulated, so this will assert
            m_work_to_do.wait(info->balancemutex, &recover_from_dead_write_transact, &ts);
        }
        info->balancemutex.unlock();

    }
}
#endif // _WIN32


void SharedGroup::grab_latest_readlock(ReadLockInfo& readlock, bool& same_as_before)
{
    for (;;) {
        SharedInfo* r_info = m_reader_map.get_addr();
        readlock.m_reader_idx = r_info->readers.last();
        if (grow_reader_mapping(readlock.m_reader_idx)) { // throws
            // remapping takes time, so retry with a fresh entry
            continue;
        }
        const Ringbuffer::ReadCount& r = r_info->readers.get(readlock.m_reader_idx);
        // if the entry is stale and has been cleared by the cleanup process,
        // we need to start all over again. This is extremely unlikely, but possible.
        if (! atomic_double_inc_if_even(r.count)) // <-- most of the exec time spent here!
            continue;
        same_as_before       = readlock.m_version == r.version;
        readlock.m_version   = r.version;
        readlock.m_top_ref   = to_size_t(r.current_top);
        readlock.m_file_size = to_size_t(r.filesize);
        return;
    }
}

SharedGroup::VersionID SharedGroup::get_version_of_current_transaction()
{
    return VersionID(m_readlock.m_version, m_readlock.m_reader_idx);
}

bool SharedGroup::grab_specific_readlock(ReadLockInfo& readlock, bool& same_as_before, 
					 VersionID specific_version)
{
    for (;;) {
        SharedInfo* r_info = m_reader_map.get_addr();
        readlock.m_reader_idx = specific_version.index;
        if (grow_reader_mapping(readlock.m_reader_idx)) { // throws
            // remapping takes time, so retry with a fresh entry
            continue;
        }
        const Ringbuffer::ReadCount& r = r_info->readers.get(readlock.m_reader_idx);

        // if the entry is stale and has been cleared by the cleanup process,
        // the requested version is no longer available
        if (! atomic_double_inc_if_even(r.count)) // <-- most of the exec time spent here!
            return false;

        // we managed to lock an entry in the ringbuffer, but it may be so old that
        // the version doesn't match the specific request. In that case we must release and fail
        if (r.version != specific_version.version) {
            atomic_double_dec(r.count); // <-- release
            return false;
        }
        same_as_before       = readlock.m_version == r.version;
        readlock.m_version   = r.version;
        readlock.m_top_ref   = to_size_t(r.current_top);
        readlock.m_file_size = to_size_t(r.filesize);
        return true;
    }
}


const Group& SharedGroup::begin_read(VersionID specific_version)
{
    REALM_ASSERT(m_transact_stage == transact_Ready);

    bool same_version_as_before;
    if (specific_version.version) {
        bool success = grab_specific_readlock(m_readlock, same_version_as_before, specific_version);
        if (!success)
            throw UnreachableVersion();
    }
    else {
        grab_latest_readlock(m_readlock, same_version_as_before);
    }
    if (same_version_as_before && m_group.may_reattach_if_same_version()) {
        m_group.reattach_from_retained_data();
    }
    else {
        // Prepare the group for a new transaction. A zero top ref
        // means that the file has just been created.
        try {
            m_group.init_for_transact(m_readlock.m_top_ref, m_readlock.m_file_size); // Throws
        }
        catch (...) {
            end_read();
            throw;
        }
    }
    m_transact_stage = transact_Reading;

    return m_group;
}


void SharedGroup::release_readlock(ReadLockInfo& readlock) REALM_NOEXCEPT
{
    SharedInfo* r_info = m_reader_map.get_addr();
    const Ringbuffer::ReadCount& r = r_info->readers.get(readlock.m_reader_idx);
    atomic_double_dec(r.count); // <-- most of the exec time spent here
}


void SharedGroup::end_read() REALM_NOEXCEPT
{
    if (!m_group.is_attached())
        return;

    REALM_ASSERT(m_transact_stage == transact_Reading);
    REALM_ASSERT(m_readlock.m_version != std::numeric_limits<size_t>::max());

    release_readlock(m_readlock);

    // The read may have allocated some temporary state
    m_group.detach_but_retain_data();
    m_transact_stage = transact_Ready;
}

#ifdef REALM_ENABLE_REPLICATION

void SharedGroup::promote_to_write(History& history)
{
    REALM_ASSERT(m_transact_stage == transact_Reading);

    Replication* repl = m_group.get_replication();
    if (repl)
        repl->begin_write_transact(*this); // Throws

    try {
        do_begin_write();
        advance_read(history);
    }
    catch (...) {
        if (repl)
            repl->rollback_write_transact(*this);
        throw;
    }

    m_transact_stage = transact_Writing;
}


std::unique_ptr<BinaryData[]>
SharedGroup::advance_readlock(History& history,VersionID specific_version)
{
<<<<<<< HEAD
    REALM_ASSERT(m_transact_stage == transact_Reading);

    // protect against any concurrent handover export:
    util::LockGuard lg(m_handover_lock);

    ReadLockInfo old_readlock = m_readlock;
=======
>>>>>>> 74b7bfb1
    bool same_as_before;
    ReadLockInfo old_readlock = m_readlock;

    // we cannot move backward in time (yet)
    if (specific_version.version && specific_version.version < m_readlock.m_version) {
        throw UnreachableVersion();
    }

    // advance current readlock while holding onto old one - we MUST hold onto
    // the old readlock until after the call to advance_transact. Once a readlock
    // is released, the release may propagate to the commit log management, causing
    // it to reclaim memory for old commit logs. We must finished use of the commit log
    // before allowing that to happen.
    if (specific_version.version) {
        bool success = grab_specific_readlock(m_readlock, same_as_before, specific_version);
        if (!success)
            throw UnreachableVersion();
    }
    else {
        grab_latest_readlock(m_readlock, same_as_before); // Throws
    }
    if (same_as_before) {
        return nullptr;
    }

    // If the new top-ref is zero, then the previous top-ref must have
    // been zero too, and we are still seing an empty Realm file
    // (note that this is possible even if the version has
    // changed). The purpose of the early-out in this case, is to
    // retain the temporary arrays that were created earlier by
    // Group::init_for_transact() to put the group accessor into a
    // valid state.
    if (m_readlock.m_top_ref == 0) {
        return nullptr;
    }

    // We know that the log_registry already knows about the new_version,
    // because in order for us to get the new version when we grab the
    // readlock, the new version must have been entered into the ringbuffer.
    // commit always updates the replication log BEFORE updating the ringbuffer.
    size_t num_changesets = m_readlock.m_version - old_readlock.m_version;
    std::unique_ptr<BinaryData[]> changesets(new BinaryData[num_changesets]); // Throws
    history.get_changesets(old_readlock.m_version, m_readlock.m_version, changesets.get());
    return changesets;
}


void SharedGroup::do_advance_read(ReadLockInfo old_readlock,
                                  std::unique_ptr<BinaryData[]> changesets)
{
    size_t num_changesets = m_readlock.m_version - old_readlock.m_version;
    m_group.advance_transact(m_readlock.m_top_ref,
                             m_readlock.m_file_size,
                             changesets.get(),
                             changesets.get() + num_changesets); // Throws
    release_readlock(old_readlock);
}


void SharedGroup::advance_read(History& history, VersionID specific_version)
{
    REALM_ASSERT(m_transact_stage == transact_Reading);

    ReadLockInfo old_readlock = m_readlock;
    std::unique_ptr<BinaryData[]> changesets = advance_readlock(history, specific_version);
    if (changesets) {
        do_advance_read(old_readlock, move(changesets)); // Throws
    }
    else {
        release_readlock(old_readlock);
    }
}

#endif // REALM_ENABLE_REPLICATION


Group& SharedGroup::begin_write()
{
    REALM_ASSERT(m_transact_stage == transact_Ready);

#ifdef REALM_ENABLE_REPLICATION
    if (Replication* repl = m_group.get_replication())
        repl->begin_write_transact(*this); // Throws
#endif

    try {
        do_begin_write();
        begin_read(0);
    }
    catch (...) {
#ifdef REALM_ENABLE_REPLICATION
        if (Replication* repl = m_group.get_replication())
            repl->rollback_write_transact(*this);
#endif
        throw;
    }

    m_transact_stage = transact_Writing;
    return m_group;
}


void SharedGroup::do_begin_write()
{
    SharedInfo* info = m_file_map.get_addr();

    // Get write lock
    // Note that this will not get released until we call
    // commit() or rollback()
    info->writemutex.lock(&recover_from_dead_write_transact); // Throws

#ifndef _WIN32
    if (info->flags == durability_Async) {

        info->balancemutex.lock(&recover_from_dead_write_transact); // Throws

        // if we are running low on write slots, kick the sync daemon
        if (info->free_write_slots < relaxed_sync_threshold)
            m_work_to_do.notify();
        // if we are out of write slots, wait for the sync daemon to catch up
        while (info->free_write_slots <= 0) {
            m_room_to_write.wait(info->balancemutex, recover_from_dead_write_transact);
        }

        info->free_write_slots--;
        info->balancemutex.unlock();
    }
#endif // _WIN32
}


SharedGroup::version_type SharedGroup::commit()
{
    version_type new_version = do_commit();

    end_read();
    // complete detach
    // (end_read allows group to retain data, but accessors become invalid after commit):
    m_group.complete_detach();

    return new_version;
}


#ifdef REALM_ENABLE_REPLICATION

void SharedGroup::commit_and_continue_as_read()
{
    do_commit();

    // Mark all managed space (beyond the attached file) as free.
    m_group.m_alloc.reset_free_space_tracking(); // Throws

    size_t old_baseline = m_group.m_alloc.get_baseline();

    // Remap file if it has grown
    if (m_readlock.m_file_size > old_baseline) {
        bool addr_changed = m_group.m_alloc.remap(m_readlock.m_file_size); // Throws
        // If the file was mapped to a new address, all array accessors must be
        // updated.
        if (addr_changed)
            old_baseline = 0;
    }
    m_group.update_refs(m_readlock.m_top_ref, old_baseline);
}

void SharedGroup::rollback_and_continue_as_read(History& history)
{
    util::LockGuard lg(m_handover_lock);

    // Mark all managed space (beyond the attached file) as free.
    m_group.m_alloc.reset_free_space_tracking(); // Throws

    m_transact_stage = transact_Reading;

    // get the commit log and use it to rollback all accessors:
    BinaryData buffer = history.get_uncommitted_changes();
    m_group.reverse_transact(m_readlock.m_top_ref, buffer);

    using gf = _impl::GroupFriend;
    Replication* repl = gf::get_replication(m_group);
    repl->rollback_write_transact(*this);

    // release exclusive write access: (FIXME: do this earlier?)
    SharedInfo* info = m_file_map.get_addr();
    info->writemutex.unlock();
}

#endif // REALM_ENABLE_REPLICATION


Replication::version_type SharedGroup::do_commit()
{
    REALM_ASSERT(m_transact_stage == transact_Writing);

    // FIXME: This fails when replication is enabled and the first transaction
    // in a lock-file session is rolled back (aborted), because then the first
    // committed transaction will have m_readlock.m_version > 1.
    if (m_readlock.m_version == 1)
        m_group.reset_free_space_versions(); // Throws

    SharedInfo* info = m_file_map.get_addr();
    SharedInfo* r_info = m_reader_map.get_addr();

    // FIXME: ExceptionSafety: Corruption has happened if
    // low_level_commit() throws, because we have already told the
    // replication manager to commit. It is not yet clear how this
    // conflict should be solved. The solution is probably to catch
    // the exception from low_level_commit() and when caught, mark the
    // local database as not-up-to-date. The exception should not be
    // rethrown, because the commit was effectively successful.

    version_type new_version;
    {
#ifdef REALM_ENABLE_REPLICATION
        // It is essential that if Replication::commit_write_transact() fails,
        // then the transaction is not completed. In that case, a subsequent
        // call to rollback() must still roll the transaction back.
        if (Replication* repl = m_group.get_replication()) {
            uint_fast64_t current_version = r_info->get_current_version_unchecked();
            new_version = repl->commit_write_transact(*this, current_version); // Throws
        }
        else {
            new_version = r_info->get_current_version_unchecked() + 1;
        }
#else
        new_version = r_info->get_current_version_unchecked() + 1;
#endif
        low_level_commit(new_version); // Throws
    }

    // advance readlock but dont update accessors:
    // As this is done under lock, along with the addition above of the newest commit,
    // we know for certain that the readlock we will grab WILL refer to our own newly
    // completed commit.
    release_readlock(m_readlock);
    // FIXME: Why grab a new read-lock as part of a regular commit? It seems
    // wrong.
    //
    // FIXME: We need to find a way to give SharedGroup::commit() a sound and
    // intelligable exception behavior. The desirable exception behavior is
    // probably that the commit has occured if, and only if it does not
    // throw. The possible exception from grab_latest_readlock() makes this
    // harder than it would otherwise have been.
    bool ignored;
    grab_latest_readlock(m_readlock, ignored); // Throws

    // downgrade to a read transaction (if not, assert in end_read)
    m_transact_stage = transact_Reading;
    // Release write lock
    info->writemutex.unlock();

    return new_version;
}


void SharedGroup::rollback() REALM_NOEXCEPT
{
    // FIXME: This method must work correctly even if it is called after a
    // failed call to commit(). A failed call to commit() is any that returns to
    // the caller by throwing an exception. As it is right now, rollback() does
    // not handle all cases.

    if (m_group.is_attached()) {
        REALM_ASSERT(m_transact_stage == transact_Writing);
        util::LockGuard lg(m_handover_lock);

#ifdef REALM_ENABLE_REPLICATION
        if (Replication* repl = m_group.get_replication())
            repl->rollback_write_transact(*this);
#endif
        m_transact_stage = transact_Reading;
        end_read();

        SharedInfo* info = m_file_map.get_addr();

        // Release write lock
        info->writemutex.unlock();

        // Clear all changes made during transaction
        m_group.detach();
    }
}


bool SharedGroup::grow_reader_mapping(uint_fast32_t index)
{
    if (index >= m_local_max_entry) {
        // handle mapping expansion if required
        SharedInfo* r_info = m_reader_map.get_addr();
        m_local_max_entry = r_info->readers.get_num_entries();
        size_t info_size = sizeof(SharedInfo) + r_info->readers.compute_required_space(m_local_max_entry);
        // std::cout << "Growing reader mapping to " << infosize << std::endl;
        m_reader_map.remap(m_file, util::File::access_ReadWrite, info_size); // Throws
        return true;
    }
    return false;
}


uint_fast64_t SharedGroup::get_current_version()
{
    // As get_current_version may be called outside of the write mutex, another
    // thread may be performing changes to the ringbuffer concurrently. It may
    // even cleanup and recycle the current entry from under our feet, so we need
    // to protect the entry by temporarily incrementing the reader ref count until
    // we've got a safe reading of the version number.
    while (1) {
        uint_fast32_t index;
        SharedInfo* r_info;
        do {
            // make sure that the index we are about to dereference falls within
            // the portion of the ringbuffer that we have mapped - if not, extend
            // the mapping to fit.
            r_info = m_reader_map.get_addr();
            index = r_info->readers.last();
        }
        while (grow_reader_mapping(index)); // throws

        // now (double) increment the read count so that no-one cleans up the entry
        // while we read it.
        const Ringbuffer::ReadCount& r = r_info->readers.get(index);
        if (! atomic_double_inc_if_even(r.count)) {

            continue;
        }
        uint_fast64_t version = r.version;
        // release the entry again:
        atomic_double_dec(r.count);
        return version;
    }
}

void SharedGroup::low_level_commit(uint_fast64_t new_version)
{
    SharedInfo* info = m_file_map.get_addr();
    uint_fast64_t readlock_version;
    {
        SharedInfo* r_info = m_reader_map.get_addr();

        // the cleanup process may access the entire ring buffer, so make sure it is mapped.
        // this is not ensured as part of begin_read, which only makes sure that the current
        // last entry in the buffer is available.
        if (grow_reader_mapping(r_info->readers.get_num_entries())) { // throws
            r_info = m_reader_map.get_addr();
        }
        r_info->readers.cleanup();
        const Ringbuffer::ReadCount& r = r_info->readers.get_oldest();
        readlock_version = r.version;
#ifdef REALM_ENABLE_REPLICATION
        // If replication is enabled, we need to propagate knowledge of the earliest 
        // available version:
        Replication* repl = _impl::GroupFriend::get_replication(m_group);
        if (repl)
            repl->set_last_version_seen_locally(readlock_version);
#endif

    }

    // Do the actual commit
    REALM_ASSERT(m_group.m_top.is_attached());
    REALM_ASSERT(readlock_version <= new_version);
    // info->readers.dump();
    GroupWriter out(m_group); // Throws
    out.set_versions(new_version, readlock_version);
    // Recursively write all changed arrays to end of file
    ref_type new_top_ref = out.write_group(); // Throws
    // std::cout << "Writing version " << new_version << ", Topptr " << new_top_ref
    //     << " Readlock at version " << readlock_version << std::endl;
    // In durability_Full mode, we just use the file as backing for
    // the shared memory. So we never actually flush the data to disk
    // (the OS may do so opportinisticly, or when swapping). So in
    // this mode the file on disk may very likely be in an invalid
    // state.
    if (info->flags == durability_Full)
        out.commit(new_top_ref); // Throws
    size_t new_file_size = out.get_file_size();
    // Update reader info
    {
        SharedInfo* r_info = m_reader_map.get_addr();
        if (r_info->readers.is_full()) {
            // buffer expansion
            uint_fast32_t entries = r_info->readers.get_num_entries();
            entries = entries + 32;
            size_t new_info_size = sizeof(SharedInfo) + r_info->readers.compute_required_space( entries );
            // std::cout << "resizing: " << entries << " = " << new_info_size << std::endl;
            m_file.prealloc(0, new_info_size); // Throws
            m_reader_map.remap(m_file, util::File::access_ReadWrite, new_info_size); // Throws
            r_info = m_reader_map.get_addr();
            m_local_max_entry = entries;
            r_info->readers.expand_to(entries);
        }
        Ringbuffer::ReadCount& r = r_info->readers.get_next();
        r.current_top = new_top_ref;
        r.filesize    = new_file_size;
        r.version     = new_version;
        r_info->readers.use_next();
    }
    {
        RobustLockGuard lock(info->controlmutex, recover_from_dead_write_transact);
        info->number_of_versions = new_version - readlock_version + 1;
        info->latest_version_number = new_version;
#ifndef _WIN32
        m_new_commit_available.notify_all();
#endif
    }
}


void SharedGroup::reserve(size_t size)
{
    REALM_ASSERT(is_attached());
    // FIXME: There is currently no synchronization between this and
    // concurrent commits in progress. This is so because it is
    // believed that the OS guarantees race free behavior when
    // util::File::prealloc_if_supported() (posix_fallocate() on
    // Linux) runs concurrently with modfications via a memory map of
    // the file. This assumption must be verified though.
    m_group.m_alloc.reserve(size);
}



SharedGroup::Handover<LinkView>* SharedGroup::export_linkview_for_handover(const LinkViewRef& accessor)
{
    LockGuard lg(m_handover_lock);
    Handover<LinkView>* result = new Handover<LinkView>();
    LinkView::generate_patch(accessor, result->patch);
    result->clone = 0; // not used for LinkView - maybe specialize Handover<LinkView> ?
    result->version = get_version_of_current_transaction();
    return result;
}


LinkViewRef SharedGroup::import_linkview_from_handover(Handover<LinkView>* handover)
{
    if (handover->version != get_version_of_current_transaction()) {
        throw UnreachableVersion();
    }
    // move data
    LinkViewRef result = LinkView::create_from_and_consume_patch(handover->patch, m_group);
    delete handover;
    return result;
}
<|MERGE_RESOLUTION|>--- conflicted
+++ resolved
@@ -1270,15 +1270,11 @@
 std::unique_ptr<BinaryData[]>
 SharedGroup::advance_readlock(History& history,VersionID specific_version)
 {
-<<<<<<< HEAD
     REALM_ASSERT(m_transact_stage == transact_Reading);
 
     // protect against any concurrent handover export:
     util::LockGuard lg(m_handover_lock);
 
-    ReadLockInfo old_readlock = m_readlock;
-=======
->>>>>>> 74b7bfb1
     bool same_as_before;
     ReadLockInfo old_readlock = m_readlock;
 
