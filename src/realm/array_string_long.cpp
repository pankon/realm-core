--- conflicted
+++ resolved
@@ -164,11 +164,7 @@
             return realm::null();
     }
     else {
-<<<<<<< HEAD
-        pair<int64_t, int64_t> p = get_two(header, 0);
-=======
         std::pair<int64_t, int64_t> p = get_two(header, 0);
->>>>>>> 72d7e253
         offsets_ref = to_ref(p.first);
         blob_ref = to_ref(p.second);
     }
@@ -176,11 +172,7 @@
     const char* offsets_header = alloc.translate(offsets_ref);
     size_t begin, end;
     if (0 < ndx) {
-<<<<<<< HEAD
-        pair<int64_t, int64_t> p = get_two(offsets_header, ndx - 1);
-=======
         std::pair<int64_t, int64_t> p = get_two(offsets_header, ndx - 1);
->>>>>>> 72d7e253
         begin = to_size_t(p.first);
         end   = to_size_t(p.second);
     }
