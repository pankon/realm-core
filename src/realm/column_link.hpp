/*************************************************************************
 *
 * REALM CONFIDENTIAL
 * __________________
 *
 *  [2011] - [2012] Realm Inc
 *  All Rights Reserved.
 *
 * NOTICE:  All information contained herein is, and remains
 * the property of Realm Incorporated and its suppliers,
 * if any.  The intellectual and technical concepts contained
 * herein are proprietary to Realm Incorporated
 * and its suppliers and may be covered by U.S. and Foreign Patents,
 * patents in process, and are protected by trade secret or copyright law.
 * Dissemination of this information or reproduction of this material
 * is strictly forbidden unless prior written permission is obtained
 * from Realm Incorporated.
 *
 **************************************************************************/
#ifndef REALM_COLUMN_LINK_HPP
#define REALM_COLUMN_LINK_HPP

#include <realm/column.hpp>
#include <realm/column_linkbase.hpp>
#include <realm/column_backlink.hpp>

namespace realm {

/// A link column is an extension of an integer column (Column) and maintains
/// its node structure.
///
/// The individual values in a link column are indexes of rows in the target
/// table (offset with one to allow zero to indicate null links.) The target
/// table is specified by the table descriptor.
class LinkColumn: public LinkColumnBase {
public:
    using LinkColumnBase::LinkColumnBase;
    ~LinkColumn() noexcept override;

    static ref_type create(Allocator&, std::size_t size = 0);

    bool is_nullable() const REALM_NOEXCEPT override;

    //@{

    /// is_null_link() is shorthand for `get_link() == realm::npos`,
    /// nullify_link() is shorthand foe `set_link(realm::npos)`, and
    /// insert_null_link() is shorthand for
    /// `insert_link(realm::npos)`. set_link() returns the original link, with
    /// `realm::npos` indicating that it was null.

<<<<<<< HEAD
    std::size_t get_link(std::size_t row_ndx) const REALM_NOEXCEPT;
    bool is_null(std::size_t row_ndx) const REALM_NOEXCEPT override;
    bool is_null_link(std::size_t row_ndx) const REALM_NOEXCEPT;
=======
    std::size_t get_link(std::size_t row_ndx) const noexcept;
    bool is_null_link(std::size_t row_ndx) const noexcept;
>>>>>>> 04b43d77
    std::size_t set_link(std::size_t row_ndx, std::size_t target_row_ndx);
    void set_null(std::size_t row_ndx) override;
    void nullify_link(std::size_t row_ndx);
    void insert_link(std::size_t row_ndx, std::size_t target_row_ndx);
    void insert_null_link(std::size_t row_ndx);

    //@}

    void insert_rows(size_t, size_t, size_t) override;
    void erase_rows(size_t, size_t, size_t, bool) override;
    void move_last_row_over(size_t, size_t, bool) override;
    void clear(std::size_t, bool) override;
    void cascade_break_backlinks_to(std::size_t, CascadeState&) override;
    void cascade_break_backlinks_to_all_rows(std::size_t, CascadeState&) override;

#ifdef REALM_DEBUG
    void verify(const Table&, std::size_t) const override;
#endif

protected:
    friend class BacklinkColumn;
    void do_nullify_link(std::size_t row_ndx, std::size_t old_target_row_ndx) override;
    void do_update_link(std::size_t row_ndx, std::size_t old_target_row_ndx,
                        std::size_t new_target_row_ndx) override;

private:
    void remove_backlinks(std::size_t row_ndx);
};


// Implementation

inline LinkColumn::~LinkColumn() noexcept
{
}

inline bool LinkColumn::is_nullable() const REALM_NOEXCEPT
{
    return true;
}

inline ref_type LinkColumn::create(Allocator& alloc, std::size_t size)
{
    return IntegerColumn::create(alloc, Array::type_Normal, size); // Throws
}

<<<<<<< HEAD
inline bool LinkColumn::is_null(std::size_t row_ndx) const REALM_NOEXCEPT
{
    // Null is represented by zero
    return LinkColumnBase::get(row_ndx) == 0;
}

inline std::size_t LinkColumn::get_link(std::size_t row_ndx) const REALM_NOEXCEPT
=======
inline std::size_t LinkColumn::get_link(std::size_t row_ndx) const noexcept
>>>>>>> 04b43d77
{
    // Map zero to realm::npos, and `n+1` to `n`, where `n` is a target row index.
    return to_size_t(LinkColumnBase::get(row_ndx)) - size_t(1);
}

inline bool LinkColumn::is_null_link(std::size_t row_ndx) const noexcept
{
    return is_null(row_ndx);
}

inline std::size_t LinkColumn::set_link(std::size_t row_ndx, std::size_t target_row_ndx)
{
    int_fast64_t old_value = LinkColumnBase::get(row_ndx);
    std::size_t old_target_row_ndx = to_size_t(old_value) - size_t(1);
    if (old_value != 0)
        m_backlink_column->remove_one_backlink(old_target_row_ndx, row_ndx); // Throws

    int_fast64_t new_value = int_fast64_t(size_t(1) + target_row_ndx);
    LinkColumnBase::set(row_ndx, new_value); // Throws

    if (target_row_ndx != realm::npos)
        m_backlink_column->add_backlink(target_row_ndx, row_ndx); // Throws

    return old_target_row_ndx;
}

inline void LinkColumn::set_null(size_t row_ndx)
{
    set_link(row_ndx, realm::npos); // Throws
}

inline void LinkColumn::nullify_link(size_t row_ndx)
{
    set_null(row_ndx); // Throws
}

inline void LinkColumn::insert_link(std::size_t row_ndx, std::size_t target_row_ndx)
{
    int_fast64_t value = int_fast64_t(size_t(1) + target_row_ndx);
    LinkColumnBase::insert(row_ndx, value); // Throws

    if (target_row_ndx != realm::npos)
        m_backlink_column->add_backlink(target_row_ndx, row_ndx); // Throws
}

inline void LinkColumn::insert_null_link(size_t row_ndx)
{
    insert_link(row_ndx, realm::npos); // Throws
}

inline void LinkColumn::do_update_link(std::size_t row_ndx, std::size_t,
                                       std::size_t new_target_row_ndx)
{
    // Row pos is offset by one, to allow null refs
    LinkColumnBase::set(row_ndx, new_target_row_ndx + 1);
}

} //namespace realm

#endif //REALM_COLUMN_LINK_HPP<|MERGE_RESOLUTION|>--- conflicted
+++ resolved
@@ -39,7 +39,7 @@
 
     static ref_type create(Allocator&, std::size_t size = 0);
 
-    bool is_nullable() const REALM_NOEXCEPT override;
+    bool is_nullable() const noexcept override;
 
     //@{
 
@@ -49,14 +49,9 @@
     /// `insert_link(realm::npos)`. set_link() returns the original link, with
     /// `realm::npos` indicating that it was null.
 
-<<<<<<< HEAD
-    std::size_t get_link(std::size_t row_ndx) const REALM_NOEXCEPT;
-    bool is_null(std::size_t row_ndx) const REALM_NOEXCEPT override;
-    bool is_null_link(std::size_t row_ndx) const REALM_NOEXCEPT;
-=======
     std::size_t get_link(std::size_t row_ndx) const noexcept;
+    bool is_null(std::size_t row_ndx) const noexcept override;
     bool is_null_link(std::size_t row_ndx) const noexcept;
->>>>>>> 04b43d77
     std::size_t set_link(std::size_t row_ndx, std::size_t target_row_ndx);
     void set_null(std::size_t row_ndx) override;
     void nullify_link(std::size_t row_ndx);
@@ -93,7 +88,7 @@
 {
 }
 
-inline bool LinkColumn::is_nullable() const REALM_NOEXCEPT
+inline bool LinkColumn::is_nullable() const noexcept
 {
     return true;
 }
@@ -103,17 +98,13 @@
     return IntegerColumn::create(alloc, Array::type_Normal, size); // Throws
 }
 
-<<<<<<< HEAD
-inline bool LinkColumn::is_null(std::size_t row_ndx) const REALM_NOEXCEPT
+inline bool LinkColumn::is_null(std::size_t row_ndx) const noexcept
 {
     // Null is represented by zero
     return LinkColumnBase::get(row_ndx) == 0;
 }
 
-inline std::size_t LinkColumn::get_link(std::size_t row_ndx) const REALM_NOEXCEPT
-=======
 inline std::size_t LinkColumn::get_link(std::size_t row_ndx) const noexcept
->>>>>>> 04b43d77
 {
     // Map zero to realm::npos, and `n+1` to `n`, where `n` is a target row index.
     return to_size_t(LinkColumnBase::get(row_ndx)) - size_t(1);
