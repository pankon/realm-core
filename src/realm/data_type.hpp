--- conflicted
+++ resolved
@@ -48,14 +48,11 @@
     type_Binary = 4,
     type_OldTable = 5,
     type_OldMixed = 6,
-<<<<<<< HEAD
-    type_Decimal = 11,
-=======
     type_OldDateTime = 7,
     type_Timestamp = 8,
     type_Float = 9,
     type_Double = 10,
->>>>>>> 51aad380
+    type_Decimal = 11,
     type_Link = 12,
     type_LinkList = 13,
     type_ObjectId = 15
