--- conflicted
+++ resolved
@@ -111,7 +111,6 @@
 
 void ArrayStringLong::FindAll(Column &result, const char* value, size_t add_offset, size_t start, size_t end) const {
 	assert(value);
-<<<<<<< HEAD
 
 	const size_t len = strlen(value);
 
@@ -122,15 +121,6 @@
 			result.Add(first + add_offset);
 		else break;
 	}
-=======
-	size_t first = start - 1;
-	const size_t len = strlen(value);
-	do {
-		first = FindWithLen(value, len, first + 1, end);
-		if(first != (size_t)-1)
-		result.Add(first + add_offset);
-	} while (first != (size_t)-1);
->>>>>>> c8997d9b
 }
 
 size_t ArrayStringLong::FindWithLen(const char* value, size_t len, size_t start, size_t end) const {
