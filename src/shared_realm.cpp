--- conflicted
+++ resolved
@@ -34,12 +34,9 @@
 #include <realm/history.hpp>
 #else
 #include <realm/commit_log.hpp>
-<<<<<<< HEAD
+#endif
+
 #include <realm/sync/history.hpp>
-=======
-#endif
-
->>>>>>> f1fb3128
 #include <realm/util/scope_exit.hpp>
 
 using namespace realm;
@@ -153,7 +150,6 @@
             read_only_group = std::make_unique<Group>(config.path, config.encryption_key.data(), Group::mode_ReadOnly);
         }
         else {
-<<<<<<< HEAD
             // FIXME: The SharedGroup constructor, when called below, will
             // throw a C++ exception if server_synchronization_mode is
             // inconsistent with the accessed Realm file. This exception
@@ -163,15 +159,12 @@
                 history = realm::sync::make_sync_history(config.path);
             }
             else {
+#if REALM_VER_MAJOR >= 2
+                history = realm::make_in_realm_history(config.path);
+#else
                 history = realm::make_client_history(config.path, config.encryption_key.data());
+#endif
             }
-=======
-#if REALM_VER_MAJOR >= 2
-            history = realm::make_in_realm_history(config.path);
-#else
-            history = realm::make_client_history(config.path, config.encryption_key.data());       
-#endif
->>>>>>> f1fb3128
             SharedGroup::DurabilityLevel durability = config.in_memory ? SharedGroup::durability_MemOnly :
                                                                            SharedGroup::durability_Full;
             shared_group = std::make_unique<SharedGroup>(*history, durability, config.encryption_key.data(), !config.disable_format_upgrade,
