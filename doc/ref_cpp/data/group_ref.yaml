--- conflicted
+++ resolved
@@ -3,19 +3,6 @@
 #
 
 #UNDOCUMENTED: [commit, get_table_typed]
-<<<<<<< HEAD
-=======
-
-ID         : class_group
-TITLE      : Group
-SUMMARY    : &g_group_summary
-             Container for tables.
-DESCR      : &g_group_descr
-             >
-             In order to store tables on disk or transfer tables over network, they must be
-             serialized. The TightDB framework provides various methods including
-             <a href="http://www.json.org">JSON</a> for single tables.
->>>>>>> ae489fde
 
 ID          : class_group
 TITLE       : Group
@@ -33,7 +20,6 @@
               highly optimized for TightDB tables, which implies that the
               consumed resources are low.
 
-<<<<<<< HEAD
               A group can hold one or more tables. If a table is going to be
               serialized, you must create the table using the group. It is not
               possible to dynamically add a table to a group.
@@ -49,19 +35,6 @@
   CODE      : ex_cpp_group_intro
 IGNORE      : []                   # List of method-ids to ignore
 CATEGORIES  :
-=======
-             Once a group has been serialized, it is possible to deserialize it using any supported
-             programming language, at any supported operating system and at any supported
-             hardware platform. This implies that the TightDB framework is true a polyglot
-             framework where you can share data between applications.
-SEE        :
-EXAMPLES:
-- DESCR    :
-  CODE     : ex_cpp_group_intro
-IGNORE     : []                   # List of method-ids to ignore
-CATEGORIES:
-
->>>>>>> ae489fde
 - Constructor:
   METHODS:
   - g_group_constructor_plain:
