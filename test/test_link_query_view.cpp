/*************************************************************************
 *
 * Copyright 2016 Realm Inc.
 *
 * Licensed under the Apache License, Version 2.0 (the "License");
 * you may not use this file except in compliance with the License.
 * You may obtain a copy of the License at
 *
 * http://www.apache.org/licenses/LICENSE-2.0
 *
 * Unless required by applicable law or agreed to in writing, software
 * distributed under the License is distributed on an "AS IS" BASIS,
 * WITHOUT WARRANTIES OR CONDITIONS OF ANY KIND, either express or implied.
 * See the License for the specific language governing permissions and
 * limitations under the License.
 *
 **************************************************************************/

#include "testsettings.hpp"
#ifdef TEST_LINK_VIEW

#include <limits>
#include <string>
#include <sstream>
#include <ostream>

#include <realm/query_expression.hpp>
#include <realm/table_view.hpp>
#include <realm/util/to_string.hpp>
#include <realm.hpp>

#include "util/misc.hpp"

#include "test.hpp"

using namespace realm;
using namespace test_util;
using namespace realm::util;


namespace {

void check_table_view(test_util::unit_test::TestContext& test_context, const char* file, long line,
                      const TableView& tv, std::vector<ObjKey> expected, const std::string& tv_str,
                      const std::string& expected_str)
{
    test_context.check_equal(tv.size(), expected.size(), file, line, (tv_str + ".size()").c_str(),
                             (expected_str + ".size()").c_str());
    if (tv.size() == expected.size()) {
        for (size_t i = 0; i < expected.size(); ++i) {
            Obj o = const_cast<TableView&>(tv)[i];
            ObjKey ok = o.get_key();
            test_context.check_equal(ok, expected[i], file, line,
                                     (tv_str + ".get_source_key(" + util::to_string(ok.value) + ")").c_str(),
                                     (expected_str + "[" + util::to_string(ok.value) + "]").c_str());
        }
    }
}
}

// void CHECK_TABLE_VIEW(const TableView&, std::initializer_list<size_t>);
#define CHECK_TABLE_VIEW(_tv, ...)                                                                                   \
    check_table_view(test_context, __FILE__, __LINE__, _tv, __VA_ARGS__, #_tv, #__VA_ARGS__)


TEST(LinkList_Basic1)
{
    Group group;

    TableRef table1 = group.add_table("table1");
    TableRef table2 = group.add_table("table2");

    // add some more columns to table1 and table2
    auto c0 = table1->add_column(type_Int, "col1");
    auto c1 = table1->add_column(type_String, "str1");
    auto c2 = table1->add_column(type_Binary, "bin1", true /*nullable*/);

    // add some rows
    auto o0 = table1->create_object().set_all(100, "foo", BinaryData("foo"));
    auto o1 = table1->create_object().set_all(200, "!", BinaryData("", 0));
    auto o2 = table1->create_object().set_all(300, "bar", BinaryData());

    auto col_link2 = table2->add_column_link(type_Link, "link", *table1);
    auto o20 = table2->create_object().set_all(o1.get_key());
    auto o21 = table2->create_object().set_all(o2.get_key());

    Query q = table2->link(col_link2).column<String>(c1) == "!";
    TableView tv = q.find_all();
    CHECK_EQUAL(tv.size(), 1);
    CHECK_EQUAL(tv[0].get_key(), o20.get_key());

    q = table2->link(col_link2).column<BinaryData>(c2) == BinaryData(); // == null
    tv = q.find_all();
    CHECK_EQUAL(tv.size(), 1);
    CHECK_EQUAL(tv[0].get_key(), o21.get_key());

    q = table2->link(col_link2).column<BinaryData>(c2) == BinaryData("", 0); // == empty binary
    tv = q.find_all();
    CHECK_EQUAL(tv.size(), 1);
    CHECK_EQUAL(tv[0].get_key(), o20.get_key());

    q = table2->link(col_link2).column<BinaryData>(c2) != BinaryData(); // != null
    tv = q.find_all();
    CHECK_EQUAL(tv.size(), 1);
    CHECK_EQUAL(tv[0].get_key(), o20.get_key());

    Query q2 = table2->link(col_link2).column<Int>(c0) == 200;
    TableView tv2 = q2.find_all();
    CHECK_EQUAL(tv2.size(), 1);
    CHECK_EQUAL(tv2[0].get_key(), o20.get_key());

    // Just a few tests for the new string conditions to see if they work with links too.
    // The new string conditions are tested themself in Query_NextGen_StringConditions in test_query.cpp
    Query q3 = table2->link(col_link2).column<String>(c1).contains("A", false);
    TableView tv3 = q3.find_all();
    CHECK_EQUAL(tv3.size(), 1);
    CHECK_EQUAL(tv3[0].get_key(), o1.get_key()); // "bar" contained an "A"

    auto c22 = table2->add_column(type_String, "str2");
    o20.set(c22, "A");
    o21.set(c22, "A");
    // table2->set_string(1, 0, "A");
    // table2->set_string(1, 1, "A");

    Query q4 = table2->link(col_link2).column<String>(c1).contains(table2->column<String>(c22), false);
    TableView tv4 = q4.find_all();
    CHECK_EQUAL(tv4.size(), 1);
    CHECK_EQUAL(tv4[0].get_key(), o1.get_key()); // "bar" contained an "A"
}


TEST(LinkList_MissingDeepCopy)
{
    // Attempt to test that Query makes a deep copy of user given strings.
    Group group;

    TableRef table1 = group.add_table("table1");
    TableRef table2 = group.add_table("table2");

    // add some more columns to table1 and table2
    table1->add_column(type_Int, "col1");
    auto c1 = table1->add_column(type_String, "str1");

    // add some rows
    auto o1 = table1->create_object().set_all(100, "foo");
    auto o2 = table1->create_object().set_all(200, "!");
    auto o3 = table1->create_object().set_all(300, "bar");

    auto col_link2 = table2->add_column_link(type_Link, "link", *table1);
    auto o20 = table2->create_object().set_all(o2.get_key());
    auto o21 = table2->create_object().set_all(o3.get_key());

    char* c = new char[10000000];
    c[10000000 - 1] = '!';
    Query q = table2->link(col_link2).column<String>(c1) == StringData(&c[10000000 - 1], 1);

    delete[] c;
    // If this segfaults, Query hasn't made its own deep copy of "!"
    ObjKey m = q.find();
    CHECK_EQUAL(o20.get_key(), m);
}

TEST(LinkList_Basic2)
{
    Group group;

    TableRef table1 = group.add_table("table1");
    TableRef table2 = group.add_table("table2");

    // add some more columns to table1 and table2
    table1->add_column(type_Int, "col1");
    auto c1 = table1->add_column(type_String, "str1");

    auto c2 = table2->add_column(type_Int, "col1");
    auto c3 = table2->add_column(type_String, "str2");

    // add some rows
    auto o10 = table1->create_object().set_all(100, "foo");
    auto o11 = table1->create_object().set_all(200, "!");
    table1->create_object().set_all(300, "bar");
    auto o20 = table2->create_object().set_all(400, "hello");
    auto o21 = table2->create_object().set_all(500, "world");
    auto o22 = table2->create_object().set_all(600, "!");

    auto col_link2 = table1->add_column_link(type_LinkList, "link", *table2);

    // set some links
    LnkLst links1;

    links1 = o10.get_linklist(col_link2); // next add segfaults
    links1.add(o21.get_key());

    links1 = o11.get_linklist(col_link2);
    links1.add(o21.get_key());
    links1.add(o22.get_key());


    ObjKey match;

    match = (table1->link(col_link2).column<Int>(c2) > 550).find();
    CHECK_EQUAL(o11.get_key(), match);


    match = (table2->column<String>(c3) == "world").find();
    CHECK_EQUAL(o21.get_key(), match);

    match = (table2->column<Int>(c2) == 500).find();
    CHECK_EQUAL(o21.get_key(), match);

    match = (table1->link(col_link2).column<String>(c3) == "!").find();
    CHECK_EQUAL(o11.get_key(), match);

    match = (table1->link(col_link2).column<Int>(c2) == 600).find();
    CHECK_EQUAL(o11.get_key(), match);

    match = (table1->link(col_link2).column<String>(c3) == "world").find();
    CHECK_EQUAL(o10.get_key(), match);

    match = (table1->link(col_link2).column<Int>(c2) == 500).find();
    CHECK_EQUAL(o10.get_key(), match);

    // Test link lists with 0 entries (3'rd row has no links)
    match = (table1->link(col_link2).column<String>(c3) == "foobar").find();
    CHECK_EQUAL(ObjKey(), match);

    match = (table1->link(col_link2).column<String>(c3) == table1->column<String>(c1)).find();
    CHECK_EQUAL(o11.get_key(), match);
}


TEST(LinkList_QuerySingle)
{
    Group group;

    TableRef table1 = group.add_table("table1");
    TableRef table2 = group.add_table("table2");

    // add some more columns to table1 and table2
    table1->add_column(type_Int, "col1");
    table1->add_column(type_String, "str1");

    auto c0 = table2->add_column(type_Int, "col1");
    auto c1 = table2->add_column(type_String, "str2");

    // add some rows
    auto x0 = table1->create_object().set_all(100, "foo");
    auto x1 = table1->create_object().set_all(200, "!");
    table1->create_object().set_all(300, "bar");
    table2->create_object().set_all(400, "hello");
    auto o1 = table2->create_object().set_all(500, "world");
    auto o2 = table2->create_object().set_all(600, "!");

    auto col_link2 = table1->add_column_link(type_Link, "link", *table2);

    // set some links

    x0.set(col_link2, o1.get_key());
    x1.set(col_link2, o2.get_key());

    ObjKey match;

    match = (table1->link(col_link2).column<Int>(c0) > 450).find();
    CHECK_EQUAL(x0.get_key(), match);

    match = (table1->link(col_link2).column<String>(c1) == "!").find();
    CHECK_EQUAL(x1.get_key(), match);

    // See if NULL-link can be handled (3'rd row doesn't have any link)
    match = (table1->link(col_link2).column<String>(c1) == "foobar").find();
    CHECK_EQUAL(ObjKey(), match);
}


TEST(LinkList_TableViewTracking)
{
    Group group;

    TableRef table1 = group.add_table("table1");
    TableRef table2 = group.add_table("table2");

    // add some more columns to table1 and table2
    table1->add_column(type_Int, "col1");
    auto c1 = table1->add_column(type_String, "str1");

    // add some rows
    auto o0 = table1->create_object().set_all(100, "foo");
    auto o1 = table1->create_object().set_all(200, "!");
    auto o2 = table1->create_object().set_all(300, "bar");

    auto col_link2 = table2->add_column_link(type_Link, "link", *table1);
    table2->create_object().set_all(o1.get_key());
    table2->create_object().set_all(o2.get_key());
    table2->create_object().set_all(o0.get_key());

    TableView tv = (table2->link(col_link2).column<String>(c1) == "!").find_all();
    CHECK_EQUAL(1, tv.size());

    // make entry NOT satisfy criteria, validate that sync removes entry from view
    o1.set(c1, "fnyt");
    CHECK_EQUAL(1, tv.size());
    tv.sync_if_needed();
    CHECK_EQUAL(0, tv.size());

    // make it SATISFY criteria again, validate that sync puts entry back in view
    o1.set(c1, "!");
    CHECK_EQUAL(0, tv.size());
    tv.sync_if_needed();
    CHECK_EQUAL(1, tv.size());
}

TEST(LinkList_QueryFindLinkTarget)
{
    Group group;

    TableRef table1 = group.add_table("table1");
    TableRef table2 = group.add_table("table2");

    // add some more columns to table1 and table2
    table1->add_column(type_Int, "col1");
    table1->add_column(type_String, "str1");

    table2->add_column(type_Int, "col1");
    table2->add_column(type_String, "str2");

    // add some rows
    auto o10 = table1->create_object().set_all(100, "foo");
    auto o11 = table1->create_object().set_all(200, "!");
    auto o12 = table1->create_object().set_all(300, "bar");
    auto o20 = table2->create_object();
    auto o21 = table2->create_object().set_all(400, "hello");
    auto o22 = table2->create_object().set_all(500, "world");
    auto o23 = table2->create_object().set_all(600, "!");

    auto col_link2 = table1->add_column_link(type_Link, "link", *table2);
    auto col_link3 = table1->add_column_link(type_LinkList, "links", *table2);

    // set some links

    o10.set(col_link2, o21.get_key());
    o11.set(col_link2, o22.get_key());

    LnkLst lvr;

    lvr = o10.get_linklist(col_link3);
    lvr.add(o20.get_key());
    lvr.add(o21.get_key());

    lvr = o11.get_linklist(col_link3);
    lvr.add(o21.get_key());
    lvr.add(o22.get_key());

    ObjKey match;

    match = table1->find_first(col_link2, o21.get_key());
    CHECK_EQUAL(o10.get_key(), match);

    match = table1->find_first(col_link2, o22.get_key());
    CHECK_EQUAL(o11.get_key(), match);

    match = table1->find_first(col_link2, o23.get_key());
    CHECK_EQUAL(ObjKey(), match);

    // find on LinkList
    match = (table1->column<Link>(col_link3) == o21).find();
    CHECK_EQUAL(o10.get_key(), match);

    match = (table1->column<Link>(col_link3) == o22).find();
    CHECK_EQUAL(o11.get_key(), match);

    match = (table1->column<Link>(col_link3) == o23).find();
    CHECK_EQUAL(ObjKey(), match);

    // find on query with Link
    match = (table1->column<Link>(col_link2) == o21).find();
    CHECK_EQUAL(o10.get_key(), match);

    match = (table1->column<Link>(col_link2) == o22).find();
    CHECK_EQUAL(o11.get_key(), match);

    match = (table1->column<Link>(col_link2) == o23).find();
    CHECK_EQUAL(ObjKey(), match);


    // find_all on query with Link
    TableView tv;
    tv = (table1->column<Link>(col_link2) == o22).find_all();
    CHECK_TABLE_VIEW(tv, {o11.get_key()});

    tv = (table1->column<Link>(col_link2) == o21).find_all();
    CHECK_TABLE_VIEW(tv, {o10.get_key()});

    tv = (table1->column<Link>(col_link2) == o23).find_all();
    CHECK_TABLE_VIEW(tv, {});

    tv = (table1->column<Link>(col_link2) != o22).find_all();
    CHECK_TABLE_VIEW(tv, {o10.get_key(), o12.get_key()});

    tv = (table1->column<Link>(col_link2) != o21).find_all();
    CHECK_TABLE_VIEW(tv, {o11.get_key(), o12.get_key()});

    tv = (table1->column<Link>(col_link2) != o23).find_all();
    CHECK_TABLE_VIEW(tv, {o10.get_key(), o11.get_key(), o12.get_key()});

    // find on query with LinkList
    match = (table1->column<Link>(col_link3) == o21).find();
    CHECK_EQUAL(o10.get_key(), match);

    match = (table1->column<Link>(col_link3) == o22).find();
    CHECK_EQUAL(o11.get_key(), match);

    match = (table1->column<Link>(col_link3) == o23).find();
    CHECK_EQUAL(ObjKey(), match);

    // find_all on query with LinkList
    tv = (table1->column<Link>(col_link3) == o22).find_all();
    CHECK_TABLE_VIEW(tv, {o11.get_key()});

    tv = (table1->column<Link>(col_link3) == o21).find_all();
    CHECK_TABLE_VIEW(tv, {o10.get_key(), o11.get_key()});

    tv = (table1->column<Link>(col_link3) == o23).find_all();
    CHECK_TABLE_VIEW(tv, {});

    tv = (table1->column<Link>(col_link3) != o22).find_all();
    CHECK_TABLE_VIEW(tv, {o10.get_key(), o11.get_key()});

    tv = (table1->column<Link>(col_link3) != o21).find_all();
    CHECK_TABLE_VIEW(tv, {o10.get_key(), o11.get_key()});

<<<<<<< HEAD
    tv = (table1->column<Link>(col_link3) != o23).find_all();
    CHECK_TABLE_VIEW(tv, {o10.get_key(), o11.get_key()});
=======
    tv = (table1->column<LinkList>(col_link3) != table2->get(3)).find_all();
    CHECK_TABLE_VIEW(tv, {0, 1});

    tv = table1->where().links_to(col_link3, std::vector<ConstRow>({table2->get(0), table2->get(2)})).find_all();
    CHECK_TABLE_VIEW(tv, {0, 1});
>>>>>>> 807777db
}

// Tests chains of links, such as table->link(2).link(0)...
TEST(LinkList_MultiLinkQuery)
{
    Group group;

    TableRef table1 = group.add_table("table1");
    TableRef table2 = group.add_table("table2");
    TableRef table3 = group.add_table("table3");
    TableRef table4 = group.add_table("table4");

    ColKey col_linklist2 = table1->add_column_link(type_LinkList, "link", *table2);
    ColKey col_link2 = table1->add_column_link(type_Link, "linkl", *table2);

    ColKey col_link3 = table2->add_column_link(type_Link, "link", *table3);
    ColKey col_linklist3 = table2->add_column_link(type_LinkList, "linkl", *table3);

    ColKey c40 = table4->add_column(type_Int, "int");

    table4->create_object(ObjKey(0)).set_all(1000);
    table4->create_object(ObjKey(1)).set_all(2000);

    ColKey c30 = table3->add_column(type_Int, "int");
    ColKey c31 = table3->add_column(type_String, "string");
    ColKey c32 = table3->add_column(type_Float, "float");

    ColKey col_link4 = table3->add_column_link(type_Link, "link", *table4);
    ColKey col_linklist4 = table3->add_column_link(type_LinkList, "linkl", *table4);

    // add some rows
    table3->create_object(ObjKey(0)).set_all(100, "foo", 100.0f);
    table3->create_object(ObjKey(1)).set_all(200, "bar", 200.0f);
    table3->create_object(ObjKey(2)).set_all(300, "baz", 300.0f);

    LnkLst lvr;

    table3->create_object(ObjKey(3));
    auto o30 = table3->get_object(ObjKey(0));
    o30.set(col_link4, ObjKey(0));
    lvr = o30.get_linklist(col_linklist4);
    lvr.add(ObjKey(0));
    lvr.add(ObjKey(1));

    auto o20 = table2->create_object(ObjKey(0));
    o20.set(col_link3, ObjKey(0));
    lvr = o20.get_linklist(col_linklist3);
    lvr.add(ObjKey(0));
    lvr.add(ObjKey(1));

    auto o21 = table2->create_object(ObjKey(1));
    o21.set(col_link3, ObjKey(2));
    lvr = o21.get_linklist(col_linklist3);
    lvr.add(ObjKey(2));

    auto o22 = table2->create_object(ObjKey(2));

    auto o10 = table1->create_object();
    o10.set(col_link2, ObjKey(1));
    lvr = o10.get_linklist(col_linklist2);
    lvr.add(ObjKey(0));
    lvr.add(ObjKey(1));

    auto o11 = table1->create_object();
    o11.set(col_link2, ObjKey(0));
    lvr = o11.get_linklist(col_linklist2);
    lvr.add(ObjKey(2));

    table1->create_object();

    TableView tv;

    // Link -> Link
    tv = (table1->link(col_link2).link(col_link3).column<Int>(c30) == 300).find_all();
    CHECK_EQUAL(1, tv.size());
    CHECK_EQUAL(o10.get_key(), tv.get_key(0));

    tv = (table1->link(col_link2).link(col_link3).column<Int>(c30) == 100).find_all();
    CHECK_EQUAL(1, tv.size());
    CHECK_EQUAL(o11.get_key(), tv.get_key(0));

    tv = (table1->link(col_link2).link(col_link3).column<Int>(c30) == 200).find_all();
    CHECK_EQUAL(0, tv.size());


    tv = (table1->link(col_link2).link(col_link3).column<String>(c31) == "baz").find_all();
    CHECK_EQUAL(1, tv.size());
    CHECK_EQUAL(o10.get_key(), tv.get_key(0));

    tv = (table1->link(col_link2).link(col_link3).column<String>(c31) == "foo").find_all();
    CHECK_EQUAL(1, tv.size());
    CHECK_EQUAL(o11.get_key(), tv.get_key(0));

    tv = (table1->link(col_link2).link(col_link3).column<String>(c31) == "bar").find_all();
    CHECK_EQUAL(0, tv.size());


    tv = (table1->link(col_link2).link(col_link3).column<Float>(c32) == 300.).find_all();
    CHECK_EQUAL(1, tv.size());
    CHECK_EQUAL(o10.get_key(), tv.get_key(0));

    tv = (table1->link(col_link2).link(col_link3).column<Float>(c32) == 100.).find_all();
    CHECK_EQUAL(1, tv.size());
    CHECK_EQUAL(o11.get_key(), tv.get_key(0));

    tv = (table1->link(col_link2).link(col_link3).column<Float>(c32) == 200.).find_all();
    CHECK_EQUAL(0, tv.size());

    // Link -> LinkList
    tv = (table1->link(col_link2).link(col_linklist3).column<Int>(c30) == 300).find_all();
    CHECK_EQUAL(1, tv.size());
    CHECK_EQUAL(o10.get_key(), tv.get_key(0));

    tv = (table1->link(col_link2).link(col_linklist3).column<Int>(c30) < 300).find_all();
    CHECK_EQUAL(1, tv.size());
    CHECK_EQUAL(o11.get_key(), tv.get_key(0));

    tv = (table1->link(col_link2).link(col_linklist3).column<Int>(c30) == 400).find_all();
    CHECK_EQUAL(0, tv.size());


    tv = (table1->link(col_link2).link(col_linklist3).column<String>(c31) == "baz").find_all();
    CHECK_EQUAL(1, tv.size());
    CHECK_EQUAL(o10.get_key(), tv.get_key(0));

    tv = (table1->link(col_link2).link(col_linklist3).column<String>(c31) == "none").find_all();
    CHECK_EQUAL(0, tv.size());

    // LinkList -> Link
    tv = (table1->link(col_linklist2).link(col_link3).column<Int>(c30) == 300).find_all();
    CHECK_EQUAL(1, tv.size());
    CHECK_EQUAL(o10.get_key(), tv.get_key(0));

    tv = (table1->link(col_linklist2).link(col_link3).column<Int>(c30) == 100).find_all();
    CHECK_EQUAL(1, tv.size());
    CHECK_EQUAL(o10.get_key(), tv.get_key(0));

    tv = (table1->link(col_linklist2).link(col_link3).column<Int>(c30) == 200).find_all();
    CHECK_EQUAL(0, tv.size());


    tv = (table1->link(col_linklist2).link(col_link3).column<String>(c31) == "baz").find_all();
    CHECK_EQUAL(1, tv.size());
    CHECK_EQUAL(o10.get_key(), tv.get_key(0));


    tv = (table1->link(col_linklist2).link(col_link3).column<String>(c31) == "foo").find_all();
    CHECK_EQUAL(1, tv.size());
    CHECK_EQUAL(o10.get_key(), tv.get_key(0));

    tv = (table1->link(col_linklist2).link(col_link3).column<String>(c31) == "bar").find_all();
    CHECK_EQUAL(0, tv.size());

    // LinkList -> LinkList
    tv = (table1->link(col_linklist2).link(col_linklist3).column<Int>(c30) == 100).find_all();
    CHECK_EQUAL(1, tv.size());
    CHECK_EQUAL(o10.get_key(), tv.get_key(0));

    tv = (table1->link(col_linklist2).link(col_linklist3).column<Int>(c30) == 200).find_all();
    CHECK_EQUAL(1, tv.size());
    CHECK_EQUAL(o10.get_key(), tv.get_key(0));

    tv = (table1->link(col_linklist2).link(col_linklist3).column<Int>(c30) == 300).find_all();
    CHECK_EQUAL(1, tv.size());
    CHECK_EQUAL(o10.get_key(), tv.get_key(0));

    tv = (table1->link(col_linklist2).link(col_linklist3).column<Int>(c30) == 400).find_all();
    CHECK_EQUAL(0, tv.size());

    tv = (table1->link(col_linklist2).link(col_linklist3).column<String>(c31) == "foo").find_all();
    CHECK_EQUAL(1, tv.size());
    CHECK_EQUAL(o10.get_key(), tv.get_key(0));

    tv = (table1->link(col_linklist2).link(col_linklist3).column<String>(c31) == "bar").find_all();
    CHECK_EQUAL(1, tv.size());
    CHECK_EQUAL(o10.get_key(), tv.get_key(0));

    tv = (table1->link(col_linklist2).link(col_linklist3).column<String>(c31) == "baz").find_all();
    CHECK_EQUAL(1, tv.size());
    CHECK_EQUAL(o10.get_key(), tv.get_key(0));

    tv = (table1->link(col_linklist2).link(col_linklist3).column<String>(c31) == "none").find_all();
    CHECK_EQUAL(0, tv.size());

    tv = (table1->link(col_linklist2).link(col_linklist3).column<Float>(c32) == 100.).find_all();
    CHECK_EQUAL(1, tv.size());
    CHECK_EQUAL(o10.get_key(), tv.get_key(0));

    tv = (table1->link(col_linklist2).link(col_linklist3).column<Float>(c32) == 200.).find_all();
    CHECK_EQUAL(1, tv.size());
    CHECK_EQUAL(o10.get_key(), tv.get_key(0));

    tv = (table1->link(col_linklist2).link(col_linklist3).column<Float>(c32) == 300.).find_all();
    CHECK_EQUAL(1, tv.size());
    CHECK_EQUAL(o10.get_key(), tv.get_key(0));

    tv = (table1->link(col_linklist2).link(col_linklist3).column<Float>(c32) == 400.).find_all();
    CHECK_EQUAL(0, tv.size());

    // 3 levels of links
    tv = (table1->link(col_linklist2).link(col_linklist3).link(col_linklist4).column<Int>(c40) > 0).find_all();
    CHECK_EQUAL(1, tv.size());
    CHECK_EQUAL(o10.get_key(), tv.get_key(0));

    tv = (table1->link(col_link2).link(col_link3).link(col_link4).column<Int>(c40) == 1000).find_all();
    CHECK_EQUAL(1, tv.size());
    CHECK_EQUAL(o11.get_key(), tv.get_key(0));

    tv = (table1->link(col_link2).link(col_link3).link(col_link4).column<Int>(c40) == 2000).find_all();
    CHECK_EQUAL(0, tv.size());
}

TEST(LinkList_SortLinkView)
{
    Group group;

    TableRef table1 = group.add_table("table1");
    TableRef table2 = group.add_table("table2");

    // add some more columns to table1 and table2
    auto col_int = table1->add_column(type_Int, "ints");
    auto col_str1 = table1->add_column(type_String, "str1");
    auto col_float = table1->add_column(type_Float, "floats");
    auto col_double = table1->add_column(type_Double, "doubles");
    auto col_str2 = table1->add_column(type_String, "str2");
    auto col_date = table1->add_column(type_Timestamp, "ts");
    auto col_link2 = table2->add_column_link(type_LinkList, "linklist", *table1);

    // add some rows - all columns in different sort order
    ObjKey key0 = table1->create_object().set_all(100, "alfa", 200.f, 200., "alfa", Timestamp(200, 300)).get_key();
    ObjKey key1 = table1->create_object().set_all(200, "charley", 100.f, 300., "beta", Timestamp(100, 200)).get_key();
    ObjKey key2 = table1->create_object().set_all(300, "beta", 100.f, 100., "beta", Timestamp(300, 100)).get_key();

    Obj obj0 = table2->create_object();

    LnkLstPtr list_ptr;
    TableView tv;

    list_ptr = obj0.get_linklist_ptr(col_link2);
    list_ptr->add(key2);
    list_ptr->add(key1);
    list_ptr->add(key0);

    tv = list_ptr->get_sorted_view(col_int);
    CHECK_EQUAL(tv.get(0).get_key(), key0);
    CHECK_EQUAL(tv.get(1).get_key(), key1);
    CHECK_EQUAL(tv.get(2).get_key(), key2);

    // String
    tv = list_ptr->get_sorted_view(col_str1);
    CHECK_EQUAL(tv.get(0).get_key(), key0);
    CHECK_EQUAL(tv.get(1).get_key(), key2);
    CHECK_EQUAL(tv.get(2).get_key(), key1);

    // Sort Timestamp column
    tv = list_ptr->get_sorted_view(col_date);
    CHECK_EQUAL(tv.get(0).get_key(), key1);
    CHECK_EQUAL(tv.get(1).get_key(), key0);
    CHECK_EQUAL(tv.get(2).get_key(), key2);

    // Sort floats
    tv = list_ptr->get_sorted_view(col_float);
    CHECK_EQUAL(tv.get(0).get_key(), key2);
    CHECK_EQUAL(tv.get(1).get_key(), key1);
    CHECK_EQUAL(tv.get(2).get_key(), key0);


    // Sort descending
    tv = list_ptr->get_sorted_view(col_int, false);
    CHECK_EQUAL(tv.get(0).get_key(), key2);
    CHECK_EQUAL(tv.get(1).get_key(), key1);
    CHECK_EQUAL(tv.get(2).get_key(), key0);

    // Floats
    tv = list_ptr->get_sorted_view(col_float, false);
    CHECK_EQUAL(tv.get(0).get_key(), key0);
    CHECK_EQUAL(tv.get(1).get_key(), key2);
    CHECK_EQUAL(tv.get(2).get_key(), key1);

    // Doubles
    tv = list_ptr->get_sorted_view(col_double, false);
    CHECK_EQUAL(tv.get(0).get_key(), key1);
    CHECK_EQUAL(tv.get(1).get_key(), key0);
    CHECK_EQUAL(tv.get(2).get_key(), key2);

    // Test multi-column sorting
    std::vector<std::vector<ColKey>> v;
    std::vector<bool> a = {true, true};
    std::vector<bool> a_false = {false, false};

    v.push_back({col_str2});
    v.push_back({col_str1});
    tv = list_ptr->get_sorted_view(SortDescriptor{v, a_false});
    CHECK_EQUAL(tv.get(0).get_key(), key1);
    CHECK_EQUAL(tv.get(1).get_key(), key2);
    CHECK_EQUAL(tv.get(2).get_key(), key0);

    tv = list_ptr->get_sorted_view(SortDescriptor{v, a});
    CHECK_EQUAL(tv.get(0).get_key(), key0);
    CHECK_EQUAL(tv.get(1).get_key(), key2);
    CHECK_EQUAL(tv.get(2).get_key(), key1);

    v.push_back({col_float});
    a.push_back(true);

    // The last added column should have no influence
    tv = list_ptr->get_sorted_view(SortDescriptor{v, a});
    CHECK_EQUAL(tv.get(0).get_key(), key0);
    CHECK_EQUAL(tv.get(1).get_key(), key2);
    CHECK_EQUAL(tv.get(2).get_key(), key1);

    table1->remove_object(key0);
    tv.sync_if_needed();
    CHECK_EQUAL(tv.size(), 2);
    CHECK_EQUAL(tv.get(0).get_key(), key2);
    CHECK_EQUAL(tv.get(1).get_key(), key1);
}

TEST(Link_EmptySortedView)
{
    Group group;
    TableRef source = group.add_table("source");
    TableRef destination = group.add_table("destination");

    auto col_link_list = source->add_column_link(type_LinkList, "link", *destination);
    auto ll = source->create_object().get_linklist(col_link_list);

    CHECK_EQUAL(ll.size(), 0);
    CHECK_EQUAL(ll.get_sorted_view(col_link_list).size(), 0);
}


TEST(Link_FindNullLink)
{
    Group group;

    TableRef table0 = group.add_table("table0");
    TableRef table1 = group.add_table("table1");
    TableRef table2 = group.add_table("table2");

    auto col_str0 = table0->add_column(type_String, "str1");
    ObjKey k0 = table0->create_object().set(col_str0, "hello").get_key();

    // add some more columns to table1 and table2
    table1->add_column(type_Int, "int1");
    table1->add_column(type_String, "str1");

    // add some rows
    Obj obj_1_0 = table1->create_object().set_all(100, "foo");
    Obj obj_1_1 = table1->create_object().set_all(200, "!");
    Obj obj_1_2 = table1->create_object().set_all(300, "bar");

    auto col_link1 = table1->add_column_link(type_Link, "link", *table0);
    obj_1_0.set(col_link1, k0);
    obj_1_2.set(col_link1, k0);

    auto col_link2 = table2->add_column_link(type_Link, "link", *table1);
    auto col_linklist2 = table2->add_column_link(type_LinkList, "link_list", *table1);
    Obj obj_2_0 = table2->create_object();
    Obj obj_2_1 = table2->create_object();
    Obj obj_2_2 = table2->create_object();
    Obj obj_2_3 = table2->create_object();

    obj_2_0.set(col_link2, obj_1_1.get_key());
    obj_2_2.set(col_link2, obj_1_2.get_key());

    LnkLst ll = obj_2_0.get_linklist(col_linklist2);
    ll.add(obj_1_0.get_key());
    ll.add(obj_1_1.get_key());
    obj_2_2.get_linklist(col_linklist2).add(obj_1_0.get_key());

    /*
        Table setup. table2 has links to table1 and table1 to table0:

        table2 -> table1:                table1 -> table0:
        Row   LinkCol  LinkListCol       Row   Link
        0     1        {0, 1}            0     0
        1     null     {}                1     null
        2     2        {0}               2     0
        3     null     {}
    */

    // Find all non-null links on Link
    Query q5 = table1->column<Link>(col_link1).is_not_null();
    TableView tv5 = q5.find_all();
    CHECK_EQUAL(2, tv5.size());
    CHECK_EQUAL(obj_1_0.get_key(), tv5.get_key(0));
    CHECK_EQUAL(obj_1_2.get_key(), tv5.get_key(1));

    // Find all non-null links on LinkList
    Query q6 = table2->column<Link>(col_link2).is_not_null();
    TableView tv6 = q6.find_all();
    CHECK_EQUAL(2, tv6.size());
    CHECK_EQUAL(obj_2_0.get_key(), tv6.get_key(0));
    CHECK_EQUAL(obj_2_2.get_key(), tv6.get_key(1));

    // Test find_all null on Link
    Query q3 = table2->column<Link>(col_link2).is_null();
    TableView tv = q3.find_all();
    CHECK_EQUAL(2, tv.size());
    CHECK_EQUAL(obj_2_1.get_key(), tv.get_key(0));
    CHECK_EQUAL(obj_2_3.get_key(), tv.get_key(1));

    // Test find() on Link
    auto match = table2->column<Link>(col_link2).is_null().find();
    CHECK_EQUAL(obj_2_1.get_key(), match);

    // Test find_all() on LinkList
    Query q4 = table2->column<Link>(col_linklist2).is_null();
    TableView tv2 = q4.find_all();
    CHECK_EQUAL(2, tv2.size());
    CHECK_EQUAL(obj_2_1.get_key(), tv2.get_key(0));
    CHECK_EQUAL(obj_2_3.get_key(), tv2.get_key(1));

    // Test find() on LinkList
    match = table2->column<Link>(col_linklist2).is_null().find();
    CHECK_EQUAL(obj_2_1.get_key(), match);

    // We have not yet defined behaviour of finding realm::null()-links in a linked-to table, so we just throw. Todo.
    CHECK_THROW_ANY(table2->link(col_linklist2).column<Link>(col_link1).is_null());
}

TEST(Link_FindNotNullLink)
{
    // Regression for HelpScout #315.

    Group g;

    TableRef t0 = g.add_table("t0");
    TableRef t1 = g.add_table("t1");
    auto col_link = t0->add_column_link(type_Link, "link", *t1);
    auto col_int = t1->add_column(type_Int, "int");

    std::vector<ObjKey> keys0;
    std::vector<ObjKey> keys1;
    t0->create_objects(6, keys0);
    t1->create_objects(6, keys1);
    for (size_t i = 0; i < 6; ++i) {
        t1->get_object(keys1[i]).set(col_int, 123);
        t0->get_object(keys0[i]).set(col_link, null_key);
    }

    Query q0 = t0->column<Link>(col_link).is_null();
    TableView tv0 = q0.find_all();
    CHECK_EQUAL(6, tv0.size());

    for (size_t i = 0; i < 6; ++i) {
        t0->get_object(keys0[i]).set(col_link, keys1[i]);
    }

    Query q1 = t0->column<Link>(col_link).is_null();
    TableView tv1 = q1.find_all();
    CHECK_EQUAL(0, tv1.size());

    Query q2 = t0->where();
    q2.Not();
    q2.and_query(q1);
    TableView tv2 = q2.find_all();
    CHECK_EQUAL(6, tv2.size());
}


TEST(LinkList_FindNotNullLink)
{
    // Regression for HelpScout #315.

    Group g;

    TableRef lists = g.add_table("List");
    TableRef items = g.add_table("ListItem");
    TableRef datas = g.add_table("ListItemData");

    auto col_linklist = lists->add_column_link(type_LinkList, "listItems", *items);
    auto col_link = items->add_column_link(type_Link, "localData", *datas);
    auto col_str = datas->add_column(type_String, "title");

    Obj obj0 = lists->create_object();
    std::vector<ObjKey> item_keys;
    std::vector<ObjKey> data_keys;
    items->create_objects(6, item_keys);
    datas->create_objects(6, data_keys);

    auto ll = obj0.get_linklist(col_linklist);
    for (size_t i = 0; i < 6; ++i) {
        datas->get_object(data_keys[i]).set(col_str, "foo");
        items->get_object(item_keys[i]).set(col_link, data_keys[0]);
        ll.insert(0, item_keys[i]);
    }

    // This is how the Cocoa bindings do it normally:
    Query q0 = ll.get_target_table().where(ll);
    q0.and_query(q0.get_table()->column<Link>(col_link).is_null());
    CHECK_EQUAL(0, q0.find_all().size());

    // This is the "correct" way to do the "Not":
    Query q2 = items->where(ll);
    q2.Not();
    q2.and_query(items->column<Link>(col_link).is_null());
    CHECK_EQUAL(6, q2.find_all().size());

    // This is how the Cocoa bindings to the "Not":
    Query q1 = ll.get_target_table().where(ll);
    q1.Not();
    q1.and_query(q1.get_table()->column<Link>(col_link).is_null());
    CHECK_EQUAL(6, q1.find_all().size());
}

TEST(Link_FirstResultPastRow1000)
{
    Group g;

    TableRef data_table = g.add_table("data_table");
    TableRef link_table = g.add_table("link_table");
    auto col_link = link_table->add_column_link(type_Link, "link", *data_table);

    Obj obj = data_table->create_object();
    std::vector<ObjKey> keys;
    link_table->create_objects(1001, keys);

    link_table->get_object(keys[1000]).set(col_link, obj.get_key());

    TableView tv = (link_table->column<Link>(col_link) == obj).find_all();
    CHECK_EQUAL(1, tv.size());
}

// Tests queries on a LinkList
TEST(LinkList_QueryOnLinkList)
{
    Group group;

    TableRef target = group.add_table("target");
    TableRef origin = group.add_table("origin");

    // add some more columns to target and origin
    auto col_int = target->add_column(type_Int, "col1");
    target->add_column(type_String, "str1");
    auto col_link2 = origin->add_column_link(type_LinkList, "linklist", *target);

    // add some rows
    ObjKey key0 = target->create_object().set_all(300, "delta").get_key();
    ObjKey key1 = target->create_object().set_all(100, "alfa").get_key();
    ObjKey key2 = target->create_object().set_all(200, "beta").get_key();
    ObjKey key4 = target->create_object().set_all(400, "charlie").get_key();
    ObjKey key5 = target->create_object().set_all(300, "ecco").get_key();


    Obj obj0 = origin->create_object();
    Obj obj1 = origin->create_object();
    Obj obj2 = origin->create_object();

    LnkLstPtr list_ptr;
    TableView tv;
    TableView tv1;

    list_ptr = obj0.get_linklist_ptr(col_link2);
    list_ptr->add(key0);
    list_ptr->add(key1);
    list_ptr->add(key2);

    obj1.get_linklist(col_link2).add(key4);
    obj2.get_linklist(col_link2).add(key5);

    // Return all rows of target (the linked-to-table) that match the criteria and is in the LinkList

    // q.m_table = target
    // q.m_view = list_ptr
    Query q = target->where(*list_ptr).and_query(target->column<Int>(col_int) > 100);
    Query q1 = origin->link(col_link2).column<Int>(col_int) == 300;

    // tv.m_table == target
    tv = q.find_all(); // tv = { 0, 2 }
    tv1 = q1.find_all(); // tv = { 0, 2 }

    TableView tv2 = list_ptr->get_sorted_view(col_int);

    CHECK_EQUAL(3, tv2.size());
    CHECK_EQUAL(key1, tv2.get_key(0));
    CHECK_EQUAL(key2, tv2.get_key(1));
    CHECK_EQUAL(key0, tv2.get_key(2));

    CHECK_EQUAL(2, tv.size());
    CHECK_EQUAL(key0, tv.get_key(0));
    CHECK_EQUAL(key2, tv.get_key(1));

    CHECK_EQUAL(2, tv1.size());
    CHECK_EQUAL(obj0.get_key(), tv1.get_key(0));
    CHECK_EQUAL(obj2.get_key(), tv1.get_key(1));

    // Should of course work even if nothing has changed
    tv.sync_if_needed();

    // Modify the LinkList and see if sync_if_needed takes it in count
    list_ptr->remove(2); // bumps version of origin and only origin
    tv.sync_if_needed();

    CHECK_EQUAL(1, tv.size()); // fail
    CHECK_EQUAL(key0, tv.get_key(0));
    // tv1 should not be affected by this as linklist still contains an entry with 300
    tv1.sync_if_needed();
    CHECK_EQUAL(2, tv1.size());

    // Now test if changes in linked-to table bumps the version of the linked-from table and that
    // the query of 'tv' is re-run
    target->get_object(key0).set(col_int, 50); // exclude row 0 from tv because of the '> 100' condition in Query
    tv.sync_if_needed();
    CHECK_EQUAL(0, tv.size());
    tv1.sync_if_needed();
    CHECK_EQUAL(1, tv1.size());

    // See if we can keep a LinkView alive for the lifetime of a Query (used by objc lang. binding)
    Query query2;
    {
        auto list_ptr2 = obj1.get_linklist_ptr(col_link2);
        query2 = target->where(*list_ptr2);
        // lvr2 goes out of scope now but should be kept alive
    }
    tv = query2.find_all();
    CHECK_EQUAL(1, tv.size());
    ObjKey match = query2.find();
    CHECK_EQUAL(key4, match);
}

TEST(LinkList_QueryOnLinkListWithDuplicates)
{
    Group group;

    TableRef target = group.add_table("target");
    auto int_col = target->add_column(type_Int, "col1");
    TableRef origin = group.add_table("origin");
    auto link_col = origin->add_column_link(type_LinkList, "linklist", *target);

    std::vector<ObjKey> target_keys;
    target->create_objects(3, target_keys);
    target->get_object(target_keys[1]).set_all(1);
    target->get_object(target_keys[2]).set_all(2);

    Obj origin_obj = origin->create_object();
    LnkLst list = origin_obj.get_linklist(link_col);

    list.add(target_keys[0]);
    list.add(target_keys[1]);
    list.add(target_keys[2]);
    list.add(target_keys[0]);
    list.add(target_keys[1]);
    list.add(target_keys[2]);

    // TableView should contain both instances of each row
    auto all_rows = target->where(list).find_all();
    CHECK_EQUAL(6, all_rows.size());
    CHECK_EQUAL(target_keys[0], all_rows.get_key(0));
    CHECK_EQUAL(target_keys[1], all_rows.get_key(1));
    CHECK_EQUAL(target_keys[2], all_rows.get_key(2));
    CHECK_EQUAL(target_keys[0], all_rows.get_key(3));
    CHECK_EQUAL(target_keys[1], all_rows.get_key(4));
    CHECK_EQUAL(target_keys[2], all_rows.get_key(5));

    // TableView should contain both instances of each row matching the query
    auto some_rows = target->where(list).and_query(target->column<Int>(int_col) != 1).find_all();
    CHECK_EQUAL(4, some_rows.size());
    CHECK_EQUAL(target_keys[0], some_rows.get_key(0));
    CHECK_EQUAL(target_keys[2], some_rows.get_key(1));
    CHECK_EQUAL(target_keys[0], some_rows.get_key(2));
    CHECK_EQUAL(target_keys[2], some_rows.get_key(3));
}

TEST(LinkList_QueryOnIndexedPropertyOfLinkListSingleMatch)
{
    Group group;

    TableRef data_table = group.add_table("data");
    auto c0 = data_table->add_column(type_String, "col");
    data_table->add_search_index(c0);

    TableRef link_table = group.add_table("link");
    auto c1 = link_table->add_column_link(type_LinkList, "col", *data_table);

    auto k0 = data_table->create_object().set_all("a").get_key();
    auto k1 = data_table->create_object().set_all("b").get_key();

    auto o = link_table->create_object();
    auto lvr = o.get_linklist(c1);

    // Test with LinkList order matching Table order
    lvr.add(k0);
    lvr.add(k1);

    CHECK_EQUAL(k0, data_table->where(lvr).and_query(data_table->column<String>(c0) == "a").find());
    CHECK_EQUAL(k1, data_table->where(lvr).and_query(data_table->column<String>(c0) == "b").find());
    CHECK_EQUAL(ObjKey(), data_table->where(lvr).and_query(data_table->column<String>(c0) == "c").find());

    // Test with LinkList being the reverse of Table order
    lvr.clear();
    lvr.add(k1);
    lvr.add(k0);

    CHECK_EQUAL(k0, data_table->where(lvr).and_query(data_table->column<String>(c0) == "a").find());
    CHECK_EQUAL(k1, data_table->where(lvr).and_query(data_table->column<String>(c0) == "b").find());
    CHECK_EQUAL(ObjKey(), data_table->where(lvr).and_query(data_table->column<String>(c0) == "c").find());
}

TEST(LinkList_QueryLinkNull)
{
    Group group;

    TableRef data_table = group.add_table("data");
    auto c0 = data_table->add_column(type_String, "string", true);
    auto c1 = data_table->add_column_link(type_Link, "link", *data_table);
    auto c2 = data_table->add_column(type_Int, "int", true);
    auto c3 = data_table->add_column(type_Double, "double", true);
    auto c4 = data_table->add_column(type_Timestamp, "date", true);

    // +-+--------+------+------+--------+------+
    // | |   0    |  1   |   2  |  3     |  4   |
    // +-+--------+------+------+--------+------+
    // | | string | link | int  | double | time |
    // +-+--------+------+------+--------+------+
    // |0| Fish   |    0 |   1  |   1.0  |  1   |
    // |1| null   | null | null |  null  | null |
    // |2| Horse  |    1 |   2  |   2.0  |  2   |
    // +-+--------+------+------+--------+------+

    auto o0 = data_table->create_object();
    o0.set_all("Fish", o0.get_key(), 1, 1.0, Timestamp(0, 1));
    auto o1 = data_table->create_object();
    auto o2 = data_table->create_object();
    o2.set_all("Horse", o1.get_key(), 2, 2.0, Timestamp(0, 2));

    CHECK_EQUAL(1, data_table->where().and_query(data_table->column<String>(c0) == realm::null()).count());
    CHECK_EQUAL(2, data_table->where().and_query(data_table->column<String>(c0) != realm::null()).count());

    CHECK_EQUAL(1, data_table->where().and_query(data_table->column<Int>(c2) == realm::null()).count());
    CHECK_EQUAL(1, data_table->where().and_query(data_table->column<Double>(c3) == realm::null()).count());
    CHECK_EQUAL(1, data_table->where().and_query(data_table->column<Timestamp>(c4) == realm::null()).count());

    CHECK_EQUAL(2, data_table->where().and_query(data_table->link(c1).column<String>(c0) == realm::null()).count());
    CHECK_EQUAL(1, data_table->where().and_query(data_table->link(c1).column<String>(c0) != realm::null()).count());
    CHECK_EQUAL(o0.get_key(), data_table->where()
                                  .and_query(data_table->link(c1).column<String>(c0) != realm::null())
                                  .find_all()
                                  .get_key(0));

    CHECK_EQUAL(2, data_table->where().and_query(data_table->link(c1).column<Int>(c2) == realm::null()).count());
    CHECK_EQUAL(1, data_table->where().and_query(data_table->link(c1).column<Int>(c2) != realm::null()).count());

    CHECK_EQUAL(2, data_table->where().and_query(data_table->link(c1).column<Double>(c3) == realm::null()).count());
    CHECK_EQUAL(1, data_table->where().and_query(data_table->link(c1).column<Double>(c3) != realm::null()).count());

    CHECK_EQUAL(2,
                data_table->where().and_query(data_table->link(c1).column<Timestamp>(c4) == realm::null()).count());
    CHECK_EQUAL(1,
                data_table->where().and_query(data_table->link(c1).column<Timestamp>(c4) != realm::null()).count());

    CHECK_EQUAL(2,
                data_table->where().and_query(data_table->link(c1).column<String>(c0).equal(realm::null())).count());
    CHECK_EQUAL(
        1, data_table->where().and_query(data_table->link(c1).column<String>(c0).not_equal(realm::null())).count());

    CHECK_EQUAL(2, data_table->where()
                       .Not()
                       .and_query(data_table->link(c1).column<String>(c0).not_equal(realm::null()))
                       .count());
    CHECK_EQUAL(o1.get_key(), data_table->where()
                                  .Not()
                                  .and_query(data_table->link(c1).column<String>(c0).not_equal(realm::null()))
                                  .find_all()
                                  .get_key(0));
    CHECK_EQUAL(o2.get_key(), data_table->where()
                                  .Not()
                                  .and_query(data_table->link(c1).column<String>(c0).not_equal(realm::null()))
                                  .find_all()
                                  .get_key(1));

    CHECK_EQUAL(
        1, data_table->where().Not().and_query(data_table->link(c1).column<String>(c0).equal(realm::null())).count());
    CHECK_EQUAL(o0.get_key(), data_table->where()
                                  .Not()
                                  .and_query(data_table->link(c1).column<String>(c0).equal(realm::null()))
                                  .find_all()
                                  .get_key(0));

    CHECK_EQUAL(1, (data_table->column<Link>(c1) == realm::null()).count());
    CHECK_EQUAL(2, (data_table->column<Link>(c1) != realm::null()).count());
}

TEST(LinkList_QueryOnIndexedPropertyOfLinkListMultipleMatches)
{
    Group group;

    TableRef data_table = group.add_table("data");
    auto c0 = data_table->add_column(type_String, "col");
    data_table->add_search_index(c0);

    TableRef link_table = group.add_table("link");
    auto c1 = link_table->add_column_link(type_LinkList, "col", *data_table);

    // Ensure that the results from the index don't fit in a single leaf
    const size_t count = round_up(std::max(REALM_MAX_BPNODE_SIZE * 8, 100), 4);
    // data_table->add_empty_row(count);
    for (size_t i = 0; i < count; ++i) {
        char str[2]{};
        str[0] = 'a' + (i % 4);
        data_table->create_object(ObjKey(i)).set_all(StringData(str, 1));
        // data_table->set_string(0, i, StringData(str, 1));
    }

    auto o = link_table->create_object();
    auto lvr = o.get_linklist(c1);

    // Add every other row to the LinkList in the same order as the table
    for (size_t i = 0; i < count; i += 2)
        lvr.add(ObjKey(i));

    // in table and linkview
    TableView tv = data_table->where(lvr).and_query(data_table->column<String>(c0) == "a").find_all();
    CHECK_EQUAL(count / 4, tv.size());
    CHECK_EQUAL(ObjKey(0), tv[0].get_key());
    CHECK_EQUAL(ObjKey(4), tv[1].get_key());

    tv = data_table->where(lvr).and_query(data_table->column<String>(c0) == "c").find_all();
    CHECK_EQUAL(count / 4, tv.size());
    CHECK_EQUAL(ObjKey(2), tv[0].get_key());
    CHECK_EQUAL(ObjKey(6), tv[1].get_key());

    // in table, not in linkview
    tv = data_table->where(lvr).and_query(data_table->column<String>(c0) == "b").find_all();
    CHECK_EQUAL(0, tv.size());

    // not in table
    tv = data_table->where(lvr).and_query(data_table->column<String>(c0) == "A").find_all();
    CHECK_EQUAL(0, tv.size());

    // Add every other row to the LinkList in the opposite order as the table
    lvr.clear();
    for (size_t i = count; i > 1; i -= 2)
        lvr.add(ObjKey(i - 2));

    // in table and linkview
    tv = data_table->where(lvr).and_query(data_table->column<String>(c0) == "a").find_all();
    CHECK_EQUAL(count / 4, tv.size());
    CHECK_EQUAL(ObjKey(count - 4), tv[0].get_key());
    CHECK_EQUAL(ObjKey(count - 8), tv[1].get_key());

    tv = data_table->where(lvr).and_query(data_table->column<String>(c0) == "c").find_all();
    CHECK_EQUAL(count / 4, tv.size());
    CHECK_EQUAL(ObjKey(count - 2), tv[0].get_key());
    CHECK_EQUAL(ObjKey(count - 6), tv[1].get_key());

    // in table, not in linkview
    tv = data_table->where(lvr).and_query(data_table->column<String>(c0) == "b").find_all();
    CHECK_EQUAL(0, tv.size());

    // not in table
    tv = data_table->where(lvr).and_query(data_table->column<String>(c0) == "A").find_all();
    CHECK_EQUAL(0, tv.size());
}


TEST(LinkList_QueryUnsortedListWithOr)
{
    Group group;

    TableRef data_table = group.add_table("data");
    auto int_col = data_table->add_column(type_Int, "col");

    TableRef link_table = group.add_table("link");
    auto link_col = link_table->add_column_link(type_LinkList, "col", *data_table);

    const size_t count = 5;
    ObjKeys data_keys;
    data_table->create_objects(count, data_keys);
    auto o = link_table->create_object();
    auto lvr = o.get_linklist(link_col);

    // Populate data and add rows to the linkview in the opposite order of the
    // table's order
    for (size_t i = 0; i < count; ++i) {
        auto oo = data_table->get_object(data_keys[i]);
        oo.set<Int>(int_col, i);
        lvr.add(data_keys[count - i - 1]);
    }

    // Verify that a query with Or() returns all results
    TableView tv =
        data_table->where(lvr).group().equal(int_col, 1000).Or().between(int_col, 2, 4).end_group().find_all();
    CHECK_EQUAL(3, tv.size());
    CHECK_EQUAL(data_keys[4], tv[0].get_key());
    CHECK_EQUAL(data_keys[3], tv[1].get_key());
    CHECK_EQUAL(data_keys[2], tv[2].get_key());
}

// Check that table views created through backlinks are updated correctly
// (marked as out of sync) when the source table is modified.
TEST(BackLink_Query_TableViewSyncsWhenNeeded)
{
    Group group;

    TableRef source = group.add_table("source");
    TableRef target = group.add_table("target");

    ColKey col_int = source->add_column(type_Int, "id");
    ColKey col_link = source->add_column_link(type_Link, "link", *target);
    ColKey col_linklist = source->add_column_link(type_LinkList, "linklist", *target);

    target->add_column(type_Int, "id");

    auto o0 = source->create_object().set_all(0);
    auto o1 = source->create_object().set_all(0);
    auto o2 = source->create_object().set_all(2);

    ObjKeys keys;
    target->create_objects(3, keys);
    o0.set(col_link, keys[0]);
    o1.set(col_link, keys[1]);

    Query q = target->backlink(*source, col_link).column<Int>(col_int) > 0;
    TableView tv = q.find_all();
    CHECK_TABLE_VIEW(tv, {});

    o1.set(col_int, 1);
    CHECK_EQUAL(false, tv.is_in_sync());

    tv.sync_if_needed();
    CHECK_TABLE_VIEW(tv, {keys[1]});

    o2.set(col_link, keys[2]);
    CHECK_EQUAL(false, tv.is_in_sync());

    tv.sync_if_needed();
    CHECK_TABLE_VIEW(tv, {keys[1], keys[2]});

    Query list_query = target->backlink(*source, col_linklist).column<Int>(col_int) > 0;
    TableView list_tv = list_query.find_all();
    CHECK_TABLE_VIEW(list_tv, {});

    CHECK_EQUAL(0, o0.get_link_count(col_linklist));
    auto list = o0.get_linklist(col_linklist);

    list.add(keys[0]);
    list.add(keys[0]);

    CHECK_EQUAL(false, list_tv.is_in_sync());
    list_tv.sync_if_needed();
    CHECK_EQUAL(true, list_tv.is_in_sync());

    CHECK_EQUAL(2, o0.get_link_count(col_linklist));
    CHECK_TABLE_VIEW(list_tv, {});

    list.add(keys[2]);

    CHECK_EQUAL(false, list_tv.is_in_sync());
    list_tv.sync_if_needed();
    CHECK_EQUAL(true, list_tv.is_in_sync());

    CHECK_EQUAL(3, o0.get_link_count(col_linklist));
    CHECK_TABLE_VIEW(list_tv, {});

    auto list2 = o2.get_linklist(col_linklist);
    list2.add(keys[0]);

    CHECK_EQUAL(1, o2.get_link_count(col_linklist));
    CHECK_TABLE_VIEW(list_tv, {});
    CHECK_EQUAL(false, list_tv.is_in_sync());
    list_tv.sync_if_needed();
    CHECK_EQUAL(true, list_tv.is_in_sync());

    CHECK_TABLE_VIEW(list_tv, {keys[0]});
}

// Test queries involving the backlinks of a link column.
TEST(BackLink_Query_Link)
{
    Group group;

    TableRef source = group.add_table("source");
    TableRef target = group.add_table("target");


    target->add_column(type_Int, "id");

    auto k0 = target->create_object().set_all(0).get_key();
    auto k1 = target->create_object().set_all(1).get_key();
    auto k2 = target->create_object().set_all(2).get_key();
    auto k3 = target->create_object().set_all(3).get_key();

    auto col_link = source->add_column_link(type_Link, "link", *target);
    auto col_int = source->add_column(type_Int, "int");
    auto col_double = source->add_column(type_Double, "double");
    auto col_string = source->add_column(type_String, "string");

    auto add_row = [&](std::vector<ObjKey> link_targets, int64_t i, double d, const char* string) {
        auto row = source->create_object();
        for (auto link_target : link_targets) // only 0 or 1 element
            row.set(col_link, link_target);
        row.set(col_int, i);
        row.set(col_double, d);
        row.set(col_string, string);
    };

    add_row({}, 10, 10.0, "first");
    add_row({k1}, 20, 20.0, "second");
    add_row({k2}, 30, 30.0, "third");
    add_row({k3}, 40, 40.0, "fourth");
    add_row({k3}, 50, 50.0, "fifth");

    Query q1 = target->backlink(*source, col_link).column<Int>(col_int) > 25;
    CHECK_TABLE_VIEW(q1.find_all(), {k2, k3});

    Query q2 = target->backlink(*source, col_link).column<Double>(col_double) < 25.0;
    CHECK_TABLE_VIEW(q2.find_all(), {k1});

    Query q3 = target->backlink(*source, col_link).column<StringData>(col_string).begins_with("f");
    CHECK_TABLE_VIEW(q3.find_all(), {k3});

    Query q4 = target->column<BackLink>(*source, col_link).is_null();
    CHECK_TABLE_VIEW(q4.find_all(), {k0});

    Query q5 = target->column<BackLink>(*source, col_link).count() == 0;
    CHECK_TABLE_VIEW(q5.find_all(), {k0});
    Query q6 = target->column<BackLink>(*source, col_link).column<Int>(col_int).average() > 42.5;
    CHECK_TABLE_VIEW(q6.find_all(), {k3});

    Query q7 = target->column<BackLink>(*source, col_link).column<Double>(col_double).min() < 30.0;
    CHECK_TABLE_VIEW(q7.find_all(), {k1});

    Query q8 = target->column<BackLink>(*source, col_link).column<Int>(col_int).sum() == 0;
    CHECK_TABLE_VIEW(q8.find_all(), {k0});

    Query q9 = target->column<BackLink>(*source, col_link).column<Int>(col_int).average() == null();
    CHECK_TABLE_VIEW(q9.find_all(), {k0});
}

// Test queries involving the backlinks of a link list column.
TEST(BackLink_Query_LinkList)
{
    Group group;

    TableRef source = group.add_table("source");
    TableRef target = group.add_table("target");

    target->add_column(type_Int, "id");

    auto k0 = target->create_object().set_all(0).get_key();
    auto k1 = target->create_object().set_all(1).get_key();
    auto k2 = target->create_object().set_all(2).get_key();
    auto k3 = target->create_object().set_all(3).get_key();
    auto k4 = target->create_object().set_all(4).get_key();

    auto col_linklist = source->add_column_link(type_LinkList, "linklist", *target);
    auto col_int = source->add_column(type_Int, "int");
    auto col_double = source->add_column(type_Double, "double");
    auto col_string = source->add_column(type_String, "string");

    auto add_row = [&](std::vector<ObjKey> link_targets, int64_t i, double d, const char* string) {
        auto row = source->create_object();
        auto link_view = row.get_linklist(col_linklist);
        for (auto link_target : link_targets)
            link_view.add(link_target);
        row.set(col_int, i);
        row.set(col_double, d);
        row.set(col_string, string);
    };

    add_row({}, 10, 10.0, "first");
    add_row({k1, k1}, 20, 20.0, "second");
    add_row({k0, k1}, 30, 30.0, "third");
    add_row({k2, k3}, 40, 40.0, "fourth");
    add_row({k3}, 50, 50.0, "fifth");

    Query q1 = target->backlink(*source, col_linklist).column<Int>(col_int) > 25;
    CHECK_TABLE_VIEW(q1.find_all(), {k0, k1, k2, k3});

    Query q2 = target->backlink(*source, col_linklist).column<Double>(col_double) < 25.0;
    CHECK_TABLE_VIEW(q2.find_all(), {k1});

    Query q3 = target->backlink(*source, col_linklist).column<StringData>(col_string).begins_with("f");
    CHECK_TABLE_VIEW(q3.find_all(), {k2, k3});

    Query q4 = target->column<BackLink>(*source, col_linklist).is_null();
    CHECK_TABLE_VIEW(q4.find_all(), {k4});

    Query q5 = target->column<BackLink>(*source, col_linklist).count() == 0;
    CHECK_TABLE_VIEW(q5.find_all(), {k4});

    Query q6 = target->column<BackLink>(*source, col_linklist).column<Int>(col_int).average() > 42.5;
    CHECK_TABLE_VIEW(q6.find_all(), {k3});

    Query q7 = target->column<BackLink>(*source, col_linklist).column<Double>(col_double).min() < 30.0;
    CHECK_TABLE_VIEW(q7.find_all(), {k1});

    Query q8 = target->column<BackLink>(*source, col_linklist).column<Int>(col_int).sum() == 0;
    CHECK_TABLE_VIEW(q8.find_all(), {k4});

    Query q9 = target->column<BackLink>(*source, col_linklist).column<Int>(col_int).average() == null();
    CHECK_TABLE_VIEW(q9.find_all(), {k4});

    Query q10 = target->column<BackLink>(*source, col_linklist).column<Double>(col_double).sum() == 70;
    CHECK_TABLE_VIEW(q10.find_all(), {k1});

    Query q11 =
        target->column<BackLink>(*source, col_linklist, source->column<Double>(col_double) == 20.0).count() == 2;
    CHECK_TABLE_VIEW(q11.find_all(), {k1});
}

// Test queries involving multiple levels of links and backlinks.
TEST(BackLink_Query_MultipleLevels)
{
    Group group;

    TableRef people = group.add_table("people");

    auto col_name = people->add_column(type_String, "name");
    auto col_age = people->add_column(type_Int, "age");
    auto col_children = people->add_column_link(type_LinkList, "children", *people);

    auto add_person = [&](std::string name, int age, std::vector<ObjKey> children) {
        auto row = people->create_object();
        auto children_link_view = row.get_linklist(col_children);
        for (auto child : children)
            children_link_view.add(child);
        row.set(col_name, name);
        row.set(col_age, age);
        return row.get_key();
    };

    auto hannah = add_person("Hannah", 0, {});
    auto elijah = add_person("Elijah", 3, {});

    auto mark = add_person("Mark", 30, {hannah});
    auto jason = add_person("Jason", 31, {elijah});

    auto diane = add_person("Diane", 29, {hannah});
    auto carol = add_person("Carol", 31, {});

    auto don = add_person("Don", 64, {diane, carol});
    auto diane_sr = add_person("Diane", 60, {diane, carol});

    auto michael = add_person("Michael", 57, {jason, mark});
    auto raewynne = add_person("Raewynne", 56, {jason, mark});

    // People that have a parent with a name that starts with 'M'.
    Query q1 = people->backlink(*people, col_children).column<String>(col_name).begins_with("M");
    CHECK_TABLE_VIEW(q1.find_all(), {hannah, mark, jason});

    // People that have a grandparent with a name that starts with 'M'.
    Query q2 = people->backlink(*people, col_children)
                   .backlink(*people, col_children)
                   .column<String>(col_name)
                   .begins_with("M");
    CHECK_TABLE_VIEW(q2.find_all(), {hannah, elijah});

    // People that have children that have a parent named Diane.
    Query q3 = people->link(col_children).backlink(*people, col_children).column<String>(col_name) == "Diane";
    CHECK_TABLE_VIEW(q3.find_all(), {mark, diane, don, diane_sr});

    // People that have children that have a grandparent named Don.
    Query q4 = people->link(col_children)
                   .backlink(*people, col_children)
                   .backlink(*people, col_children)
                   .column<String>(col_name) == "Don";
    CHECK_TABLE_VIEW(q4.find_all(), {mark, diane});

    // People whose parents have an average age of < 60.
    Query q5 = people->column<BackLink>(*people, col_children).column<Int>(col_age).average() < 60;
    CHECK_TABLE_VIEW(q5.find_all(), {hannah, elijah, mark, jason});

    // People that have at least one sibling.
    Query q6 =
        people->column<BackLink>(*people, col_children, people->column<Link>(col_children).count() > 1).count() > 0;
    CHECK_TABLE_VIEW(q6.find_all(), {mark, jason, diane, carol});

    // People that have Raewynne as a parent.
    Query q7 = people->column<BackLink>(*people, col_children) == people->get_object(raewynne);
    CHECK_TABLE_VIEW(q7.find_all(), {mark, jason});

    // People that have Mark as a child.
    Query q8 = people->column<Link>(col_children) == people->get_object(mark);
    CHECK_TABLE_VIEW(q8.find_all(), {michael, raewynne});

    // People that have Michael as a grandparent.
    Query q9 = people->backlink(*people, col_children).column<BackLink>(*people, col_children) ==
               people->get_object(michael);
    CHECK_TABLE_VIEW(q9.find_all(), {hannah, elijah});

    // People that have Hannah as a grandchild.
    Query q10 = people->link(col_children).column<Link>(col_children) == people->get_object(hannah);
    CHECK_TABLE_VIEW(q10.find_all(), {don, diane_sr, michael, raewynne});

    // People that have no listed parents.
    Query q11 = people->column<BackLink>(*people, col_children).is_null();
    CHECK_TABLE_VIEW(q11.find_all(), {don, diane_sr, michael, raewynne});

    // Backlinks can never contain null so this will match no rows.
    Query q12 = people->column<BackLink>(*people, col_children) == null();
    CHECK_TABLE_VIEW(q12.find_all(), {});

    // Backlinks can never contain null so this will match all rows with backlinks.
    Query q13 = people->column<BackLink>(*people, col_children) != null();
    CHECK_TABLE_VIEW(q13.find_all(), {hannah, elijah, mark, jason, diane, carol});
}

// Test queries involving the multiple levels of backlinks across multiple tables.
TEST(BackLink_Query_MultipleLevelsAndTables)
{
    Group group;

    TableRef a = group.add_table("a");
    TableRef b = group.add_table("b");
    TableRef c = group.add_table("c");
    TableRef d = group.add_table("d");

    auto col_id = a->add_column(type_Int, "id");
    auto col_a_to_b = a->add_column_link(type_Link, "link", *b);

    auto col_b_to_c = b->add_column_link(type_Link, "link", *c);
    auto col_c_to_d = c->add_column_link(type_Link, "link", *d);

    d->add_column(type_Int, "id");

    auto k0 = d->create_object().set_all(0).get_key();
    auto k1 = d->create_object().set_all(1).get_key();
    auto saved1 = k1; // the thing to find in the end
    k0 = c->create_object().set_all(k0).get_key();
    k1 = c->create_object().set_all(k1).get_key();
    k0 = b->create_object().set_all(k0).get_key();
    k1 = b->create_object().set_all(k1).get_key();
    k0 = a->create_object().set_all(0, k0).get_key();
    k1 = a->create_object().set_all(1, k1).get_key();
    Query q = d->backlink(*c, col_c_to_d).backlink(*b, col_b_to_c).backlink(*a, col_a_to_b).column<Int>(col_id) == 1;
    CHECK_TABLE_VIEW(q.find_all(), {saved1});
}

#endif<|MERGE_RESOLUTION|>--- conflicted
+++ resolved
@@ -427,16 +427,11 @@
     tv = (table1->column<Link>(col_link3) != o21).find_all();
     CHECK_TABLE_VIEW(tv, {o10.get_key(), o11.get_key()});
 
-<<<<<<< HEAD
     tv = (table1->column<Link>(col_link3) != o23).find_all();
     CHECK_TABLE_VIEW(tv, {o10.get_key(), o11.get_key()});
-=======
-    tv = (table1->column<LinkList>(col_link3) != table2->get(3)).find_all();
-    CHECK_TABLE_VIEW(tv, {0, 1});
-
-    tv = table1->where().links_to(col_link3, std::vector<ConstRow>({table2->get(0), table2->get(2)})).find_all();
-    CHECK_TABLE_VIEW(tv, {0, 1});
->>>>>>> 807777db
+
+    tv = table1->where().links_to(col_link3, std::vector<ObjKey>({o20.get_key(), o22.get_key()})).find_all();
+    CHECK_TABLE_VIEW(tv, {o10.get_key(), o11.get_key()});
 }
 
 // Tests chains of links, such as table->link(2).link(0)...
