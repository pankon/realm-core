/*************************************************************************
 *
 * Copyright 2016 Realm Inc.
 *
 * Licensed under the Apache License, Version 2.0 (the "License");
 * you may not use this file except in compliance with the License.
 * You may obtain a copy of the License at
 *
 * http://www.apache.org/licenses/LICENSE-2.0
 *
 * Unless required by applicable law or agreed to in writing, software
 * distributed under the License is distributed on an "AS IS" BASIS,
 * WITHOUT WARRANTIES OR CONDITIONS OF ANY KIND, either express or implied.
 * See the License for the specific language governing permissions and
 * limitations under the License.
 *
 **************************************************************************/

#include <iostream>
#include <sstream>

#include <realm.hpp>
#include <realm/util/file.hpp>

#include "../util/timer.hpp"
#include "../util/random.hpp"
#include "../util/benchmark_results.hpp"
#include "../util/test_path.hpp"
#if REALM_ENABLE_ENCRYPTION
    #include "../util/crypt_key.hpp"
#endif

using namespace realm;
using namespace realm::util;
using namespace realm::test_util;
using namespace realm::test_util::unit_test;

namespace {
#define BASE_SIZE 3600

/**
  This bechmark suite represents a number of common use cases,
  from the perspective of the bindings. It does *not* benchmark
  the type-safe C++ API, but only the things that language bindings
  are likely to use internally.

  This has the following implications:
  - All access is done with a SharedGroup in transactions.
  - The SharedGroup has full durability (is backed by a file).
    (but all benchmarks are also run with MemOnly durability for comparison)
  - Cases have been derived from:
    https://github.com/realm/realm-java/blob/bp-performance-test/realm/src/androidTest/java/io/realm/RealmPerformanceTest.java
*/

const size_t min_repetitions = 10;
const size_t max_repetitions = 1000;
const double min_duration_s = 0.1;
const double min_warmup_time_s = 0.05;

struct Benchmark {
    virtual const char* name() const = 0;
    virtual void before_all(SharedGroup&) {}
    virtual void after_all(SharedGroup&) {}
    virtual void before_each(SharedGroup&) {}
    virtual void after_each(SharedGroup&) {}
    virtual void operator()(SharedGroup&) = 0;
};

struct BenchmarkUnorderedTableViewClear : Benchmark {
    const char* name() const { return "UnorderedTableViewClear"; }

    void operator()(SharedGroup& group)
    {
        const size_t rows = 10000;
        WriteTransaction tr(group);
        TableRef tbl = tr.add_table(name());
        tbl->add_column(type_String, "s", true);
        tbl->add_empty_row(rows);

        tbl->add_search_index(0);

        for (size_t t = 0; t < rows / 3; t += 3) {
            tbl->set_string(0, t + 0, StringData("foo"));
            tbl->set_string(0, t + 1, StringData("bar"));
            tbl->set_string(0, t + 2, StringData("hello"));
        }

        TableView tv = (tbl->column<String>(0) == "foo").find_all();
        tv.clear();
    }
};

struct AddTable : Benchmark {
    const char* name() const { return "AddTable"; }

    void operator()(SharedGroup& group)
    {
        WriteTransaction tr(group);
        TableRef t = tr.add_table(name());
        t->add_column(type_String, "first");
        t->add_column(type_Int, "second");
        t->add_column(type_OldDateTime, "third");
        tr.commit();
    }

    void after_each(SharedGroup& group)
    {
        Group& g = group.begin_write();
        g.remove_table(name());
        group.commit();
    }
};

struct BenchmarkWithStringsTable : Benchmark {
    void before_all(SharedGroup& group)
    {
        WriteTransaction tr(group);
        TableRef t = tr.add_table("StringOnly");
        t->add_column(type_String, "chars");
        tr.commit();
    }

    void after_all(SharedGroup& group)
    {
        Group& g = group.begin_write();
        g.remove_table("StringOnly");
        group.commit();
    }
};

struct BenchmarkWithStrings : BenchmarkWithStringsTable {
    void before_all(SharedGroup& group)
    {
        BenchmarkWithStringsTable::before_all(group);
        WriteTransaction tr(group);
        TableRef t = tr.get_table("StringOnly");
        t->add_empty_row(BASE_SIZE * 4);
        for (size_t i = 0; i < BASE_SIZE * 4; ++i) {
            std::stringstream ss;
            ss << rand();
            auto s = ss.str();
            t->set_string(0, i, s);
        }
        tr.commit();
    }
};

struct BenchmarkWithLongStrings : BenchmarkWithStrings {
    void before_all(SharedGroup& group)
    {
        BenchmarkWithStrings::before_all(group);
        WriteTransaction tr(group);
        TableRef t = tr.get_table("StringOnly");
        t->insert_empty_row(0);
        // This should be enough to upgrade the entire array:
        t->set_string(0, 0, "A really long string, longer than 63 bytes at least, I guess......");
        t->set_string(0, BASE_SIZE, "A really long string, longer than 63 bytes at least, I guess......");
        t->set_string(0, BASE_SIZE * 2, "A really long string, longer than 63 bytes at least, I guess......");
        t->set_string(0, BASE_SIZE * 3, "A really long string, longer than 63 bytes at least, I guess......");
        tr.commit();
    }
};

struct BenchmarkWithIntsTable : Benchmark {
    void before_all(SharedGroup& group)
    {
        WriteTransaction tr(group);
        TableRef t = tr.add_table("IntOnly");
        t->add_column(type_Int, "ints");
        tr.commit();
    }

    void after_all(SharedGroup& group)
    {
        Group& g = group.begin_write();
        g.remove_table("IntOnly");
        group.commit();
    }
};

struct BenchmarkWithInts : BenchmarkWithIntsTable {
    void before_all(SharedGroup& group)
    {
        BenchmarkWithIntsTable::before_all(group);
        WriteTransaction tr(group);
        TableRef t = tr.get_table("IntOnly");
        t->add_empty_row(BASE_SIZE * 4);
        Random r;
        for (size_t i = 0; i < BASE_SIZE * 4; ++i) {
            t->set_int(0, i, r.draw_int<int64_t>());
        }
        tr.commit();
    }
};

struct BenchmarkQuery : BenchmarkWithStrings {
    const char* name() const { return "Query"; }

    void operator()(SharedGroup& group)
    {
        ReadTransaction tr(group);
        ConstTableRef table = tr.get_table("StringOnly");
        ConstTableView view = table->find_all_string(0, "200");
    }
};

struct BenchmarkSize : BenchmarkWithStrings {
    const char* name() const { return "Size"; }

    void operator()(SharedGroup& group)
    {
        ReadTransaction tr(group);
        ConstTableRef table = tr.get_table("StringOnly");
        volatile size_t dummy = table->size();
        static_cast<void>(dummy);
    }
};

struct BenchmarkSort : BenchmarkWithStrings {
    const char* name() const { return "Sort"; }

    void operator()(SharedGroup& group)
    {
        ReadTransaction tr(group);
        ConstTableRef table = tr.get_table("StringOnly");
        ConstTableView view = table->get_sorted_view(0);
    }
};

struct BenchmarkEmptyCommit : Benchmark {
    const char* name() const { return "EmptyCommit"; }

    void operator()(SharedGroup& group)
    {
        WriteTransaction tr(group);
        tr.commit();
    }

};

struct BenchmarkSortInt : BenchmarkWithInts {
    const char* name() const { return "SortInt"; }

    void operator()(SharedGroup& group)
    {
        ReadTransaction tr(group);
        ConstTableRef table = tr.get_table("IntOnly");
        ConstTableView view = table->get_sorted_view(0);
    }
};

struct BenchmarkDistinctIntFewDupes : BenchmarkWithIntsTable {
    const char* name() const { return "DistinctIntNoDupes"; }

    void before_all(SharedGroup& group)
    {
        BenchmarkWithIntsTable::before_all(group);
        WriteTransaction tr(group);
        TableRef t = tr.get_table("IntOnly");
        t->add_empty_row(BASE_SIZE * 4);
        Random r;
        for (size_t i = 0; i < BASE_SIZE * 4; ++i) {
            t->set_int(0, i, r.draw_int(0, BASE_SIZE * 2));
        }
        tr.commit();
    }

    void operator()(SharedGroup& group)
    {
        ReadTransaction tr(group);
        ConstTableRef table = tr.get_table("IntOnly");
        ConstTableView view = table->where().find_all();
        view.distinct(0);
    }
};

struct BenchmarkDistinctIntManyDupes : BenchmarkWithIntsTable {
    const char* name() const { return "DistinctIntManyDupes"; }

    void before_all(SharedGroup& group)
    {
        BenchmarkWithIntsTable::before_all(group);
        WriteTransaction tr(group);
        TableRef t = tr.get_table("IntOnly");
        t->add_empty_row(BASE_SIZE * 4);
        Random r;
        for (size_t i = 0; i < BASE_SIZE * 4; ++i) {
            t->set_int(0, i, r.draw_int(0, 10));
        }
        tr.commit();
    }

    void operator()(SharedGroup& group)
    {
        ReadTransaction tr(group);
        ConstTableRef table = tr.get_table("IntOnly");
        ConstTableView view = table->where().find_all();
        view.distinct(0);
    }
};

struct BenchmarkInsert : BenchmarkWithStringsTable {
    const char* name() const { return "Insert"; }

    void operator()(SharedGroup& group)
    {
        WriteTransaction tr(group);
        TableRef t = tr.get_table("StringOnly");
        for (size_t i = 0; i < 10000; ++i) {
            t->add_empty_row();
            t->set_string(0, i, "a");
        }
        tr.commit();
    }
};

struct BenchmarkGetString : BenchmarkWithStrings {
    const char* name() const { return "GetString"; }

    void operator()(SharedGroup& group)
    {
        ReadTransaction tr(group);
        ConstTableRef table = tr.get_table("StringOnly");
        size_t len = table->size();
        volatile int dummy = 0;
        for (size_t i = 0; i < len; ++i) {
            StringData str = table->get_string(0, i);
            dummy += str[0]; // to avoid over-optimization
        }
    }
};

struct BenchmarkSetString : BenchmarkWithStrings {
    const char* name() const { return "SetString"; }

    void operator()(SharedGroup& group)
    {
        WriteTransaction tr(group);
        TableRef table = tr.get_table("StringOnly");
        size_t len = table->size();
        for (size_t i = 0; i < len; ++i) {
            table->set_string(0, i, "c");
        }
        tr.commit();
    }
};

struct BenchmarkCreateIndex : BenchmarkWithStrings {
    const char* name() const { return "CreateIndex"; }
    void operator()(SharedGroup& group)
    {
        WriteTransaction tr(group);
        TableRef table = tr.get_table("StringOnly");
        table->add_search_index(0);
        tr.commit();
    }
};

struct BenchmarkGetLongString : BenchmarkWithLongStrings {
    const char* name() const { return "GetLongString"; }

    void operator()(SharedGroup& group)
    {
        ReadTransaction tr(group);
        ConstTableRef table = tr.get_table("StringOnly");
        size_t len = table->size();
        volatile int dummy = 0;
        for (size_t i = 0; i < len; ++i) {
            StringData str = table->get_string(0, i);
            dummy += str[0]; // to avoid over-optimization
        }
    }
};

struct BenchmarkSetLongString : BenchmarkWithLongStrings {
    const char* name() const { return "SetLongString"; }

    void operator()(SharedGroup& group)
    {
        WriteTransaction tr(group);
        TableRef table = tr.get_table("StringOnly");
        size_t len = table->size();
        for (size_t i = 0; i < len; ++i) {
            table->set_string(0, i, "c");
        }
        tr.commit();
    }
};

struct BenchmarkQueryNot : Benchmark {
    const char* name() const { return "QueryNot"; }

    void before_all(SharedGroup& group)
    {
        WriteTransaction tr(group);
        TableRef table = tr.add_table(name());
        table->add_column(type_Int, "first");
        table->add_empty_row(1000);
        for (size_t i = 0; i < 1000; ++i) {
            table->set_int(0, i, 1);
        }
        tr.commit();
    }

    void operator()(SharedGroup& group)
    {
        ReadTransaction tr(group);
        ConstTableRef table = tr.get_table(name());
        Query q = table->where();
        q.not_equal(0, 2); // never found, = worst case
        TableView results = q.find_all();
        results.size();
    }

    void after_all(SharedGroup& group)
    {
        Group& g = group.begin_write();
        g.remove_table(name());
        group.commit();
    }
};

struct BenchmarkGetLinkList : Benchmark {
    const char* name() const { return "GetLinkList"; }
    static const size_t rows = 10000;

    void before_all(SharedGroup& group)
    {
        WriteTransaction tr(group);
        std::string n = std::string(name()) + "_Destination";
        TableRef destination_table = tr.add_table(n);
        TableRef table = tr.add_table(name());
        table->add_column_link(type_LinkList, "linklist", *destination_table);
        table->add_empty_row(rows);
        tr.commit();
    }

    void operator()(SharedGroup& group)
    {
        ReadTransaction tr(group);
        ConstTableRef table = tr.get_table(name());
        std::vector<ConstLinkViewRef> linklists(rows);
        for (size_t i = 0; i < rows; ++i) {
            linklists[i] = table->get_linklist(0, i);
        }
        for (size_t i = 0; i < rows; ++i) {
            table->get_linklist(0, i);
        }
        for (size_t i = 0; i < rows; ++i) {
            linklists[i].reset();
        }
    }

    void after_all(SharedGroup& group)
    {
        Group& g = group.begin_write();
        g.remove_table(name());
        auto n = std::string(name()) + "_Destination";
        g.remove_table(n);
        group.commit();
    }
};

const char* to_lead_cstr(SharedGroupOptions::Durability level)
{
    switch (level) {
<<<<<<< HEAD
        case SharedGroupOptions::Durability::Full:    return "Full   ";
        case SharedGroupOptions::Durability::MemOnly: return "MemOnly";
#ifndef _WIN32
        case SharedGroupOptions::Durability::Async:   return "Async  ";
=======
        case SharedGroup::durability_Full:
            return "Full   ";
        case SharedGroup::durability_MemOnly:
            return "MemOnly";
#ifndef _WIN32
        case SharedGroup::durability_Async:
            return "Async  ";
>>>>>>> f8c0a1cb
#endif
    }
    return nullptr;
}

const char* to_ident_cstr(SharedGroupOptions::Durability level)
{
    switch (level) {
<<<<<<< HEAD
        case SharedGroupOptions::Durability::Full:    return "Full";
        case SharedGroupOptions::Durability::MemOnly: return "MemOnly";
#ifndef _WIN32
        case SharedGroupOptions::Durability::Async:   return "Async";
=======
        case SharedGroup::durability_Full:
            return "Full";
        case SharedGroup::durability_MemOnly:
            return "MemOnly";
#ifndef _WIN32
        case SharedGroup::durability_Async:
            return "Async";
>>>>>>> f8c0a1cb
#endif
    }
    return nullptr;
}

void run_benchmark_once(Benchmark& benchmark, SharedGroup& sg, Timer& timer)
{
    timer.pause();
    benchmark.before_each(sg);
    timer.unpause();

    benchmark(sg);

    timer.pause();
    benchmark.after_each(sg);
    timer.unpause();
}

/// This little piece of likely over-engineering runs the benchmark a number of times,
/// with each durability setting, and reports the results for each run.
template<typename B>
void run_benchmark(TestContext& test_context, BenchmarkResults& results)
{
    typedef std::pair<SharedGroupOptions::Durability, const char*> config_pair;
    std::vector<config_pair> configs;

    configs.push_back(config_pair(SharedGroupOptions::Durability::MemOnly, nullptr));
#if REALM_ENABLE_ENCRYPTION
    configs.push_back(config_pair(SharedGroupOptions::Durability::MemOnly, crypt_key(true)));
#endif

    configs.push_back(config_pair(SharedGroupOptions::Durability::Full, nullptr));

#if REALM_ENABLE_ENCRYPTION
    configs.push_back(config_pair(SharedGroupOptions::Durability::Full, crypt_key(true)));
#endif

    Timer timer(Timer::type_UserTime);

    for (auto it = configs.begin(); it != configs.end(); ++it) {
        SharedGroupOptions::Durability level = it->first;
        const char* key = it->second;
        B benchmark;

        // Generate the benchmark result texts:
        std::stringstream lead_text_ss;
        std::stringstream ident_ss;
        lead_text_ss << benchmark.name() << " (" << to_lead_cstr(level)
                     << ", " << (key == nullptr ? "EncryptionOff" : "EncryptionOn") << ")";
        ident_ss     << benchmark.name() << "_" << to_ident_cstr(level)
                     << (key == nullptr ? "_EncryptionOff" : "_EncryptionOn");
        std::string ident = ident_ss.str();

        // Open a SharedGroup:
        SHARED_GROUP_TEST_PATH(realm_path);
        std::unique_ptr<SharedGroup> group;
        group.reset(new SharedGroup(realm_path, false, SharedGroupOptions(level, key)));

        benchmark.before_all(*group);

        // Warm-up and initial measuring:
        Timer t_baseline(Timer::type_UserTime);
        size_t num_warmup_reps = 1;
        double time_to_execute_warmup_reps = 0;
        while (time_to_execute_warmup_reps < min_warmup_time_s && num_warmup_reps < max_repetitions) {
            num_warmup_reps *= 10;
            Timer t_baseline(Timer::type_UserTime);
            for (size_t i = 0; i < num_warmup_reps; ++i) {
                run_benchmark_once(benchmark, *group, t_baseline);
            }
            time_to_execute_warmup_reps = t_baseline.get_elapsed_time();
        }

        size_t required_reps = size_t(min_duration_s / (time_to_execute_warmup_reps / num_warmup_reps));
        if (required_reps < min_repetitions) {
            required_reps = min_repetitions;
        }
        if (required_reps > max_repetitions) {
            required_reps = max_repetitions;
        }

        for (size_t rep = 0; rep < required_reps; ++rep) {
            Timer t;
            run_benchmark_once(benchmark, *group, t);
            double s = t.get_elapsed_time();
            results.submit(ident.c_str(), s);
        }

        benchmark.after_all(*group);

        results.finish(ident, lead_text_ss.str());
    }
    std::cout << std::endl;
}

} // anonymous namespace

extern "C" int benchmark_common_tasks_main();

TEST(benchmark_common_tasks_main)
{
    std::string results_file_stem = test_util::get_test_path_prefix() + "results";
    BenchmarkResults results(40, results_file_stem.c_str());

#define BENCH(B) \
    run_benchmark<B>(test_context, results)

    BENCH(BenchmarkUnorderedTableViewClear);
    BENCH(BenchmarkEmptyCommit);
    BENCH(AddTable);
    BENCH(BenchmarkQuery);
    BENCH(BenchmarkQueryNot);
    BENCH(BenchmarkSize);
    BENCH(BenchmarkSort);
    BENCH(BenchmarkSortInt);
    BENCH(BenchmarkDistinctIntFewDupes);
    BENCH(BenchmarkDistinctIntManyDupes);
    BENCH(BenchmarkInsert);
    BENCH(BenchmarkGetString);
    BENCH(BenchmarkSetString);
    BENCH(BenchmarkCreateIndex);
    BENCH(BenchmarkGetLongString);
    BENCH(BenchmarkSetLongString);
    BENCH(BenchmarkGetLinkList);

#undef BENCH
}

#if !REALM_IOS
int main(int, const char**)
{
    bool success;

    success = get_default_test_list().run();

    return success ? EXIT_SUCCESS : EXIT_FAILURE;
}
#endif<|MERGE_RESOLUTION|>--- conflicted
+++ resolved
@@ -464,20 +464,13 @@
 const char* to_lead_cstr(SharedGroupOptions::Durability level)
 {
     switch (level) {
-<<<<<<< HEAD
-        case SharedGroupOptions::Durability::Full:    return "Full   ";
-        case SharedGroupOptions::Durability::MemOnly: return "MemOnly";
-#ifndef _WIN32
-        case SharedGroupOptions::Durability::Async:   return "Async  ";
-=======
-        case SharedGroup::durability_Full:
+        case SharedGroupOptions::Durability::Full:
             return "Full   ";
-        case SharedGroup::durability_MemOnly:
+        case SharedGroupOptions::Durability::MemOnly:
             return "MemOnly";
 #ifndef _WIN32
-        case SharedGroup::durability_Async:
+        case SharedGroupOptions::Durability::Async:
             return "Async  ";
->>>>>>> f8c0a1cb
 #endif
     }
     return nullptr;
@@ -486,20 +479,13 @@
 const char* to_ident_cstr(SharedGroupOptions::Durability level)
 {
     switch (level) {
-<<<<<<< HEAD
-        case SharedGroupOptions::Durability::Full:    return "Full";
-        case SharedGroupOptions::Durability::MemOnly: return "MemOnly";
-#ifndef _WIN32
-        case SharedGroupOptions::Durability::Async:   return "Async";
-=======
-        case SharedGroup::durability_Full:
+        case SharedGroupOptions::Durability::Full:
             return "Full";
-        case SharedGroup::durability_MemOnly:
+        case SharedGroupOptions::Durability::MemOnly:
             return "MemOnly";
 #ifndef _WIN32
-        case SharedGroup::durability_Async:
+        case SharedGroupOptions::Durability::Async:
             return "Async";
->>>>>>> f8c0a1cb
 #endif
     }
     return nullptr;
