////////////////////////////////////////////////////////////////////////////
//
// Copyright 2017 Realm Inc.
//
// Licensed under the Apache License, Version 2.0 (the "License");
// you may not use this file except in compliance with the License.
// You may obtain a copy of the License at
//
// http://www.apache.org/licenses/LICENSE-2.0
//
// Unless required by applicable law or agreed to in writing, software
// distributed under the License is distributed on an "AS IS" BASIS,
// WITHOUT WARRANTIES OR CONDITIONS OF ANY KIND, either express or implied.
// See the License for the specific language governing permissions and
// limitations under the License.
//
////////////////////////////////////////////////////////////////////////////

#include "catch2/catch.hpp"

#include "util/event_loop.hpp"
#include "util/index_helpers.hpp"
#include "util/test_file.hpp"

#include "feature_checks.hpp"
#include "collection_notifications.hpp"
#include "object_accessor.hpp"
#include "property.hpp"
#include "schema.hpp"

#include "impl/realm_coordinator.hpp"
#include "impl/object_accessor_impl.hpp"

#include <realm/group.hpp>
#include <realm/util/any.hpp>

#include <cstdint>

using namespace realm;

namespace {
using AnyDict = std::map<std::string, util::Any>;
using AnyVec = std::vector<util::Any>;
template <class T>
std::vector<T> get_vector(std::initializer_list<T> list)
{
    return std::vector<T>(list);
}
}

struct TestContext : CppContext {
    std::map<std::string, AnyDict> defaults;

    using CppContext::CppContext;
    TestContext(TestContext& parent, realm::Property const& prop)
    : CppContext(parent, prop)
    , defaults(parent.defaults)
    { }

    util::Optional<util::Any>
    default_value_for_property(ObjectSchema const& object, Property const& prop)
    {
        auto obj_it = defaults.find(object.name);
        if (obj_it == defaults.end())
            return util::none;
        auto prop_it = obj_it->second.find(prop.name);
        if (prop_it == obj_it->second.end())
            return util::none;
        return prop_it->second;
    }

    void will_change(Object const&, Property const&) {}
    void did_change() {}
    std::string print(util::Any) { return "not implemented"; }
    bool allow_missing(util::Any) { return false; }
};

TEST_CASE("object") {
    using namespace std::string_literals;
    _impl::RealmCoordinator::assert_no_open_realms();

    InMemoryTestFile config;
    config.automatic_change_notifications = false;
    config.schema = Schema{
        {"table", {
            {"value 1", PropertyType::Int},
            {"value 2", PropertyType::Int},
        }},
        {"all types", {
            {"pk", PropertyType::Int, Property::IsPrimary{true}},
            {"bool", PropertyType::Bool},
            {"int", PropertyType::Int},
            {"float", PropertyType::Float},
            {"double", PropertyType::Double},
            {"string", PropertyType::String},
            {"data", PropertyType::Data},
            {"date", PropertyType::Date},
            {"object", PropertyType::Object|PropertyType::Nullable, "link target"},

            {"bool array", PropertyType::Array|PropertyType::Bool},
            {"int array", PropertyType::Array|PropertyType::Int},
            {"float array", PropertyType::Array|PropertyType::Float},
            {"double array", PropertyType::Array|PropertyType::Double},
            {"string array", PropertyType::Array|PropertyType::String},
            {"data array", PropertyType::Array|PropertyType::Data},
            {"date array", PropertyType::Array|PropertyType::Date},
            {"object array", PropertyType::Array|PropertyType::Object, "array target"},
        }},
        {"all optional types", {
            {"pk", PropertyType::Int|PropertyType::Nullable, Property::IsPrimary{true}},
            {"bool", PropertyType::Bool|PropertyType::Nullable},
            {"int", PropertyType::Int|PropertyType::Nullable},
            {"float", PropertyType::Float|PropertyType::Nullable},
            {"double", PropertyType::Double|PropertyType::Nullable},
            {"string", PropertyType::String|PropertyType::Nullable},
            {"data", PropertyType::Data|PropertyType::Nullable},
            {"date", PropertyType::Date|PropertyType::Nullable},

            {"bool array", PropertyType::Array|PropertyType::Bool|PropertyType::Nullable},
            {"int array", PropertyType::Array|PropertyType::Int|PropertyType::Nullable},
            {"float array", PropertyType::Array|PropertyType::Float|PropertyType::Nullable},
            {"double array", PropertyType::Array|PropertyType::Double|PropertyType::Nullable},
            {"string array", PropertyType::Array|PropertyType::String|PropertyType::Nullable},
            {"data array", PropertyType::Array|PropertyType::Data|PropertyType::Nullable},
            {"date array", PropertyType::Array|PropertyType::Date|PropertyType::Nullable},
        }},
        {"link target", {
            {"value", PropertyType::Int},
        }, {
            {"origin", PropertyType::LinkingObjects|PropertyType::Array, "all types", "object"},
        }},
        {"array target", {
            {"value", PropertyType::Int},
        }},
        {"pk after list", {
            {"array 1", PropertyType::Array|PropertyType::Object, "array target"},
            {"int 1", PropertyType::Int},
            {"pk", PropertyType::Int, Property::IsPrimary{true}},
            {"int 2", PropertyType::Int},
            {"array 2", PropertyType::Array|PropertyType::Object, "array target"},
        }},
        {"nullable int pk", {
            {"pk", PropertyType::Int|PropertyType::Nullable, Property::IsPrimary{true}},
        }},
        {"nullable string pk", {
            {"pk", PropertyType::String|PropertyType::Nullable, Property::IsPrimary{true}},
        }},
        {"person", {
            {"name", PropertyType::String, Property::IsPrimary{true}},
            {"age", PropertyType::Int},
            {"scores", PropertyType::Array|PropertyType::Int},
            {"assistant", PropertyType::Object|PropertyType::Nullable, "person"},
            {"team", PropertyType::Array|PropertyType::Object, "person"},
        }},
    };
    config.schema_version = 0;
    auto r = Realm::get_shared_realm(config);
    auto& coordinator = *_impl::RealmCoordinator::get_coordinator(config.path);

    SECTION("add_notification_callback()") {
        auto table = r->read_group().get_table("class_table");
        auto col_keys = table->get_column_keys();
        r->begin_transaction();
        for (int i = 0; i < 10; ++i)
            table->create_object().set_all(i);
        r->commit_transaction();

        auto r2 = coordinator.get_realm();

        CollectionChangeSet change;
        auto obj = *table->begin();
        Object object(r, obj);

        auto write = [&](auto&& f) {
            r->begin_transaction();
            f();
            r->commit_transaction();

            advance_and_notify(*r);
        };

        auto require_change = [&] {
            auto token = object.add_notification_callback([&](CollectionChangeSet c, std::exception_ptr) {
                change = c;
            });
            advance_and_notify(*r);
            return token;
        };

        auto require_no_change = [&] {
            bool first = true;
            auto token = object.add_notification_callback([&](CollectionChangeSet, std::exception_ptr) {
                REQUIRE(first);
                first = false;
            });
            advance_and_notify(*r);
            return token;
        };

        SECTION("deleting the object sends a change notification") {
            auto token = require_change();
            write([&] { obj.remove(); });
            REQUIRE_INDICES(change.deletions, 0);
        }

        SECTION("modifying the object sends a change notification") {
            auto token = require_change();

            write([&] { obj.set(col_keys[0], 10); });
            REQUIRE_INDICES(change.modifications, 0);
            REQUIRE(change.columns.size() == 1);
            REQUIRE_INDICES(change.columns[col_keys[0].value], 0);

            write([&] { obj.set(col_keys[1], 10); });
            REQUIRE_INDICES(change.modifications, 0);
            REQUIRE(change.columns.size() == 1);
            REQUIRE_INDICES(change.columns[col_keys[1].value], 0);
        }

        SECTION("modifying a different object") {
            auto token = require_no_change();
            write([&] { table->get_object(1).set(col_keys[0], 10); });
        }

        SECTION("multiple write transactions") {
            auto token = require_change();

            auto r2row = r2->read_group().get_table("class_table")->get_object(0);
            r2->begin_transaction();
            r2row.set(col_keys[0], 1);
            r2->commit_transaction();
            r2->begin_transaction();
            r2row.set(col_keys[1], 2);
            r2->commit_transaction();

            advance_and_notify(*r);
            REQUIRE(change.columns.size() == 2);
            REQUIRE_INDICES(change.columns[col_keys[0].value], 0);
            REQUIRE_INDICES(change.columns[col_keys[1].value], 0);
        }

        SECTION("skipping a notification") {
            auto token = require_no_change();
            write([&] {
                obj.set(col_keys[0], 1);
                token.suppress_next();
            });
        }

        SECTION("skipping only effects the current transaction even if no notification would occur anyway") {
            auto token = require_change();

            // would not produce a notification even if it wasn't skipped because no changes were made
            write([&] {
                token.suppress_next();
            });
            REQUIRE(change.empty());

            // should now produce a notification
            write([&] { obj.set(col_keys[0], 1); });
            REQUIRE_INDICES(change.modifications, 0);
        }

        SECTION("add notification callback, remove it, then add another notification callback") {
            {
                auto token = object.add_notification_callback([&](CollectionChangeSet, std::exception_ptr) {
                    FAIL("This should never happen");
                });
            }
            auto token = require_change();
            write([&] { obj.remove(); });
            REQUIRE_INDICES(change.deletions, 0);
        }

        SECTION("observing deleted object throws") {
            write([&] {
                obj.remove();
            });
            REQUIRE_THROWS(require_change());
        }
    }

    TestContext d(r);
    auto create = [&](util::Any&& value, CreatePolicy policy = CreatePolicy::ForceCreate) {
        r->begin_transaction();
        auto obj = Object::create(d, r, *r->schema().find("all types"), value, policy);
        r->commit_transaction();
        return obj;
    };
    auto create_sub = [&](util::Any&& value, CreatePolicy policy = CreatePolicy::ForceCreate) {
        r->begin_transaction();
        auto obj = Object::create(d, r, *r->schema().find("link target"), value, policy);
        r->commit_transaction();
        return obj;
    };
    auto create_company = [&](util::Any&& value, CreatePolicy policy = CreatePolicy::ForceCreate) {
        r->begin_transaction();
        auto obj = Object::create(d, r, *r->schema().find("person"), value, policy);
        r->commit_transaction();
        return obj;
    };

    SECTION("create object") {
        auto obj = create(AnyDict{
            {"pk", INT64_C(1)},
            {"bool", true},
            {"int", INT64_C(5)},
            {"float", 2.2f},
            {"double", 3.3},
            {"string", "hello"s},
            {"data", "olleh"s},
            {"date", Timestamp(10, 20)},
            {"object", AnyDict{{"value", INT64_C(10)}}},

            {"bool array", AnyVec{true, false}},
            {"int array", AnyVec{INT64_C(5), INT64_C(6)}},
            {"float array", AnyVec{1.1f, 2.2f}},
            {"double array", AnyVec{3.3, 4.4}},
            {"string array", AnyVec{"a"s, "b"s, "c"s}},
            {"data array", AnyVec{"d"s, "e"s, "f"s}},
            {"date array", AnyVec{Timestamp(10, 20), Timestamp(30, 40)}},
            {"object array", AnyVec{AnyDict{{"value", INT64_C(20)}}}},
        });

        auto row = obj.obj();
        auto link_target = *r->read_group().get_table("class_link target")->begin();
        auto table = row.get_table();
        auto target_table = link_target.get_table();
        auto array_target_table = r->read_group().get_table("class_array target");
        REQUIRE(row.get<Int>(table->get_column_key("pk")) == 1);
        REQUIRE(row.get<Bool>(table->get_column_key("bool")) == true);
        REQUIRE(row.get<Int>(table->get_column_key("int")) == 5);
        REQUIRE(row.get<float>(table->get_column_key("float")) == 2.2f);
        REQUIRE(row.get<double>(table->get_column_key("double")) == 3.3);
        REQUIRE(row.get<String>(table->get_column_key("string")) == "hello");
        REQUIRE(row.get<Binary>(table->get_column_key("data")) == BinaryData("olleh", 5));
        REQUIRE(row.get<Timestamp>(table->get_column_key("date")) == Timestamp(10, 20));
        REQUIRE(row.get<ObjKey>(table->get_column_key("object")) == link_target.get_key());

        REQUIRE(link_target.get<Int>(target_table->get_column_key("value")) == 10);

        auto check_array = [&](ColKey col, auto... values) {
            auto vec = get_vector({values...});
            using U = typename decltype(vec)::value_type;
            auto list = row.get_list<U>(col);
            size_t i = 0;
            for (const auto& value : vec) {
                CAPTURE(i);
                REQUIRE(i < list.size());
                REQUIRE(value == list.get(i));
                ++i;
            }
        };
        check_array(table->get_column_key("bool array"), true, false);
        check_array(table->get_column_key("int array"), INT64_C(5), INT64_C(6));
        check_array(table->get_column_key("float array"), 1.1f, 2.2f);
        check_array(table->get_column_key("double array"), 3.3, 4.4);
        check_array(table->get_column_key("string array"), StringData("a"), StringData("b"), StringData("c"));
        check_array(table->get_column_key("data array"), BinaryData("d", 1), BinaryData("e", 1), BinaryData("f", 1));
        check_array(table->get_column_key("date array"), Timestamp(10, 20), Timestamp(30, 40));

        auto list = row.get_linklist_ptr(table->get_column_key("object array"));
        REQUIRE(list->size() == 1);
        REQUIRE(list->get_object(0).get<Int>(array_target_table->get_column_key("value")) == 20);
    }

    SECTION("create uses defaults for missing values") {
        d.defaults["all types"] = {
            {"bool", true},
            {"int", INT64_C(5)},
            {"float", 2.2f},
            {"double", 3.3},
            {"string", "hello"s},
            {"data", "olleh"s},
            {"date", Timestamp(10, 20)},
            {"object", AnyDict{{"value", INT64_C(10)}}},

            {"bool array", AnyVec{true, false}},
            {"int array", AnyVec{INT64_C(5), INT64_C(6)}},
            {"float array", AnyVec{1.1f, 2.2f}},
            {"double array", AnyVec{3.3, 4.4}},
            {"string array", AnyVec{"a"s, "b"s, "c"s}},
            {"data array", AnyVec{"d"s, "e"s, "f"s}},
            {"date array", AnyVec{}},
            {"object array", AnyVec{AnyDict{{"value", INT64_C(20)}}}},
        };

        auto obj = create(AnyDict{
            {"pk", INT64_C(1)},
            {"float", 6.6f},
        });

        auto row = obj.obj();
        auto table = row.get_table();
        REQUIRE(row.get<Int>(table->get_column_key("pk")) == 1);
        REQUIRE(row.get<Bool>(table->get_column_key("bool")) == true);
        REQUIRE(row.get<Int>(table->get_column_key("int")) == 5);
        REQUIRE(row.get<float>(table->get_column_key("float")) == 6.6f);
        REQUIRE(row.get<double>(table->get_column_key("double")) == 3.3);
        REQUIRE(row.get<String>(table->get_column_key("string")) == "hello");
        REQUIRE(row.get<Binary>(table->get_column_key("data")) == BinaryData("olleh", 5));
        REQUIRE(row.get<Timestamp>(table->get_column_key("date")) == Timestamp(10, 20));

        REQUIRE(row.get_listbase_ptr(table->get_column_key("bool array"))->size() == 2);
        REQUIRE(row.get_listbase_ptr(table->get_column_key("int array"))->size() == 2);
        REQUIRE(row.get_listbase_ptr(table->get_column_key("float array"))->size() == 2);
        REQUIRE(row.get_listbase_ptr(table->get_column_key("double array"))->size() == 2);
        REQUIRE(row.get_listbase_ptr(table->get_column_key("string array"))->size() == 3);
        REQUIRE(row.get_listbase_ptr(table->get_column_key("data array"))->size() == 3);
        REQUIRE(row.get_listbase_ptr(table->get_column_key("date array"))->size() == 0);
        REQUIRE(row.get_listbase_ptr(table->get_column_key("object array"))->size() == 1);
    }

    SECTION("create can use defaults for primary key") {
        d.defaults["all types"] = {
            {"pk", INT64_C(10)},
        };
        auto obj = create(AnyDict{
            {"bool", true},
            {"int", INT64_C(5)},
            {"float", 2.2f},
            {"double", 3.3},
            {"string", "hello"s},
            {"data", "olleh"s},
            {"date", Timestamp(10, 20)},
            {"object", AnyDict{{"value", INT64_C(10)}}},
            {"array", AnyVector{AnyDict{{"value", INT64_C(20)}}}},
        });

        auto row = obj.obj();
        REQUIRE(row.get<Int>(row.get_table()->get_column_key("pk")) == 10);
    }

    SECTION("create does not complain about missing values for nullable fields") {
        r->begin_transaction();
        realm::Object obj;
        REQUIRE_NOTHROW(obj = Object::create(d, r, *r->schema().find("all optional types"), util::Any(AnyDict{})));
        r->commit_transaction();

        REQUIRE_FALSE(obj.get_property_value<util::Any>(d, "pk").has_value());
        REQUIRE_FALSE(obj.get_property_value<util::Any>(d, "bool").has_value());
        REQUIRE_FALSE(obj.get_property_value<util::Any>(d, "int").has_value());
        REQUIRE_FALSE(obj.get_property_value<util::Any>(d, "float").has_value());
        REQUIRE_FALSE(obj.get_property_value<util::Any>(d, "double").has_value());
        REQUIRE_FALSE(obj.get_property_value<util::Any>(d, "string").has_value());
        REQUIRE_FALSE(obj.get_property_value<util::Any>(d, "data").has_value());
        REQUIRE_FALSE(obj.get_property_value<util::Any>(d, "date").has_value());

        REQUIRE(any_cast<List&&>(obj.get_property_value<util::Any>(d, "bool array")).size() == 0);
        REQUIRE(any_cast<List&&>(obj.get_property_value<util::Any>(d, "int array")).size() == 0);
        REQUIRE(any_cast<List&&>(obj.get_property_value<util::Any>(d, "float array")).size() == 0);
        REQUIRE(any_cast<List&&>(obj.get_property_value<util::Any>(d, "double array")).size() == 0);
        REQUIRE(any_cast<List&&>(obj.get_property_value<util::Any>(d, "string array")).size() == 0);
        REQUIRE(any_cast<List&&>(obj.get_property_value<util::Any>(d, "data array")).size() == 0);
        REQUIRE(any_cast<List&&>(obj.get_property_value<util::Any>(d, "date array")).size() == 0);
    }

    SECTION("create throws for missing values if there is no default") {
        REQUIRE_THROWS(create(AnyDict{
            {"pk", INT64_C(1)},
            {"float", 6.6f},
        }));
    }

    SECTION("create always sets the PK first") {
        AnyDict value{
            {"array 1", AnyVector{AnyDict{{"value", INT64_C(1)}}}},
            {"array 2", AnyVector{AnyDict{{"value", INT64_C(2)}}}},
            {"int 1", INT64_C(0)},
            {"int 2", INT64_C(0)},
            {"pk", INT64_C(7)},
        };
        // Core will throw if the list is populated before the PK is set
        r->begin_transaction();
        REQUIRE_NOTHROW(Object::create(d, r, *r->schema().find("pk after list"), util::Any(value)));
    }

    SECTION("create with update") {
        CollectionChangeSet change;
        bool callback_called;
        Object obj = create(AnyDict{
            {"pk", INT64_C(1)},
            {"bool", true},
            {"int", INT64_C(5)},
            {"float", 2.2f},
            {"double", 3.3},
            {"string", "hello"s},
            {"data", "olleh"s},
            {"date", Timestamp(10, 20)},
            {"object", AnyDict{{"value", INT64_C(10)}}},

            {"bool array", AnyVec{true, false}},
            {"int array", AnyVec{INT64_C(5), INT64_C(6)}},
            {"float array", AnyVec{1.1f, 2.2f}},
            {"double array", AnyVec{3.3, 4.4}},
            {"string array", AnyVec{"a"s, "b"s, "c"s}},
            {"data array", AnyVec{"d"s, "e"s, "f"s}},
            {"date array", AnyVec{}},
            {"object array", AnyVec{AnyDict{{"value", INT64_C(20)}}}},
        });

        auto token = obj.add_notification_callback([&](CollectionChangeSet c, std::exception_ptr) {
            change = c;
            callback_called = true;
        });
        advance_and_notify(*r);

        create(AnyDict{
            {"pk", INT64_C(1)},
            {"int", INT64_C(6)},
            {"string", "a"s},
        }, CreatePolicy::UpdateAll);

        callback_called = false;
        advance_and_notify(*r);
        REQUIRE(callback_called);
        REQUIRE_INDICES(change.modifications, 0);

        auto row = obj.obj();
        auto table = row.get_table();
        REQUIRE(row.get<Int>(table->get_column_key("pk")) == 1);
        REQUIRE(row.get<Bool>(table->get_column_key("bool")) == true);
        REQUIRE(row.get<Int>(table->get_column_key("int")) == 6);
        REQUIRE(row.get<float>(table->get_column_key("float")) == 2.2f);
        REQUIRE(row.get<double>(table->get_column_key("double")) == 3.3);
        REQUIRE(row.get<String>(table->get_column_key("string")) == "a");
        REQUIRE(row.get<Binary>(table->get_column_key("data")) == BinaryData("olleh", 5));
        REQUIRE(row.get<Timestamp>(table->get_column_key("date")) == Timestamp(10, 20));
    }

    SECTION("create with update - only with diffs") {
        CollectionChangeSet change;
        bool callback_called;
        AnyDict adam {
            {"name", "Adam"s},
            {"age", INT64_C(32)},
            {"scores", AnyVec{INT64_C(1), INT64_C(2)}},
        };
        AnyDict brian {
            {"name", "Brian"s},
            {"age", INT64_C(33)},
        };
        AnyDict charley {
            {"name", "Charley"s},
            {"age", INT64_C(34)},
            {"team", AnyVec{adam, brian}}
        };
        AnyDict donald {
            {"name", "Donald"s},
            {"age", INT64_C(35)},
        };
        AnyDict eddie {
            {"name", "Eddie"s},
            {"age", INT64_C(36)},
            {"assistant", donald},
            {"team", AnyVec{donald, charley}}
        };
        Object obj = create_company(eddie, CreatePolicy::UpdateAll);

        auto table = r->read_group().get_table("class_person");
        REQUIRE(table->size() == 5);
        Results result(r, *table);
        auto token = result.add_notification_callback([&](CollectionChangeSet c, std::exception_ptr) {
            change = c;
            callback_called = true;
        });
        advance_and_notify(*r);

        // First update unconditionally
        create_company(eddie, CreatePolicy::UpdateAll);

        callback_called = false;
        advance_and_notify(*r);
        REQUIRE(callback_called);
        REQUIRE_INDICES(change.modifications, 0, 1, 2, 3, 4);

        // Now, only update where differences (there should not be any diffs - so no update)
        create_company(eddie, CreatePolicy::UpdateModified);

        REQUIRE(table->size() == 5);
        callback_called = false;
        advance_and_notify(*r);
        REQUIRE(!callback_called);

        // Now, only update sub-object)
        donald["scores"] = AnyVec{INT64_C(3), INT64_C(4), INT64_C(5)};
        // Insert the new donald
        eddie["assistant"] = donald;
        create_company(eddie, CreatePolicy::UpdateModified);

        REQUIRE(table->size() == 5);
        callback_called = false;
        advance_and_notify(*r);
        REQUIRE(callback_called);
        REQUIRE_INDICES(change.modifications, 1);

        // Shorten list
        donald["scores"] = AnyVec{INT64_C(3), INT64_C(4)};
        eddie["assistant"] = donald;
        create_company(eddie, CreatePolicy::UpdateModified);

        REQUIRE(table->size() == 5);
        callback_called = false;
        advance_and_notify(*r);
        REQUIRE(callback_called);
        REQUIRE_INDICES(change.modifications, 1);
    }

    SECTION("create with update - identical sub-object") {
        Object sub_obj = create_sub(AnyDict{{"value", INT64_C(10)}});
        Object obj = create(AnyDict{
            {"pk", INT64_C(1)},
            {"bool", true},
            {"int", INT64_C(5)},
            {"float", 2.2f},
            {"double", 3.3},
            {"string", "hello"s},
            {"data", "olleh"s},
            {"date", Timestamp(10, 20)},
            {"object", sub_obj},
        });

        auto obj_table = r->read_group().get_table("class_all types");
        Results result(r, *obj_table);
        bool callback_called;
        bool results_callback_called;
        bool sub_callback_called;
        auto token1 = obj.add_notification_callback([&](CollectionChangeSet, std::exception_ptr) {
            callback_called = true;
        });
        auto token2 = result.add_notification_callback([&](CollectionChangeSet, std::exception_ptr) {
            results_callback_called = true;
        });
        auto token3 = sub_obj.add_notification_callback([&](CollectionChangeSet, std::exception_ptr) {
            sub_callback_called = true;
        });
        advance_and_notify(*r);

        auto table = r->read_group().get_table("class_link target");
        REQUIRE(table->size() == 1);

        create(AnyDict{
            {"pk", INT64_C(1)},
            {"bool", true},
            {"int", INT64_C(5)},
            {"float", 2.2f},
            {"double", 3.3},
            {"string", "hello"s},
            {"data", "olleh"s},
            {"date", Timestamp(10, 20)},
            {"object", AnyDict{{"value", INT64_C(10)}}},
        }, CreatePolicy::UpdateModified);

        REQUIRE(table->size() == 1);
        callback_called = false;
        results_callback_called = false;
        sub_callback_called = false;
        advance_and_notify(*r);
        REQUIRE(!callback_called);
        REQUIRE(!results_callback_called);
        REQUIRE(!sub_callback_called);

        // Now change sub object
        create(AnyDict{
            {"pk", INT64_C(1)},
            {"bool", true},
            {"int", INT64_C(5)},
            {"float", 2.2f},
            {"double", 3.3},
            {"string", "hello"s},
            {"data", "olleh"s},
            {"date", Timestamp(10, 20)},
            {"object", AnyDict{{"value", INT64_C(11)}}},
        }, CreatePolicy::UpdateModified);

        callback_called = false;
        results_callback_called = false;
        sub_callback_called = false;
        advance_and_notify(*r);
        REQUIRE(!callback_called);
        REQUIRE(results_callback_called);
        REQUIRE(sub_callback_called);
    }

    SECTION("create with update - identical array of sub-objects") {
        bool callback_called;
        auto dict = AnyDict{
            {"pk", INT64_C(1)},
            {"bool", true},
            {"int", INT64_C(5)},
            {"float", 2.2f},
            {"double", 3.3},
            {"string", "hello"s},
            {"data", "olleh"s},
            {"date", Timestamp(10, 20)},
            {"object array", AnyVec{AnyDict{{"value", INT64_C(20)}}, AnyDict{{"value", INT64_C(21)}}}},
        };
        Object obj = create(dict);

        auto obj_table = r->read_group().get_table("class_all types");
        Results result(r, *obj_table);
        auto token1 = result.add_notification_callback([&](CollectionChangeSet, std::exception_ptr) {
            callback_called = true;
        });
        advance_and_notify(*r);

        create(dict, CreatePolicy::UpdateModified);

        callback_called = false;
        advance_and_notify(*r);
        REQUIRE(!callback_called);

        // Now change list
        dict["object array"] = AnyVec{AnyDict{{"value", INT64_C(23)}}};
        create(dict, CreatePolicy::UpdateModified);

        callback_called = false;
        advance_and_notify(*r);
        REQUIRE(callback_called);
    }

    for (auto policy : {CreatePolicy::UpdateAll, CreatePolicy::UpdateModified}) {
        SECTION("set existing fields to null with update "s + (policy == CreatePolicy::UpdateModified ? "(diffed)" : "(all)")) {
            AnyDict initial_values{
                {"pk", INT64_C(1)},
                {"bool", true},
                {"int", INT64_C(5)},
                {"float", 2.2f},
                {"double", 3.3},
                {"string", "hello"s},
                {"data", "olleh"s},
                {"date", Timestamp(10, 20)},

                {"bool array", AnyVec{true, false}},
                {"int array", AnyVec{INT64_C(5), INT64_C(6)}},
                {"float array", AnyVec{1.1f, 2.2f}},
                {"double array", AnyVec{3.3, 4.4}},
                {"string array", AnyVec{"a"s, "b"s, "c"s}},
                {"data array", AnyVec{"d"s, "e"s, "f"s}},
                {"date array", AnyVec{}},
                {"object array", AnyVec{AnyDict{{"value", INT64_C(20)}}}},
            };
            r->begin_transaction();
            auto obj = Object::create(d, r, *r->schema().find("all optional types"), util::Any(initial_values));

            // Missing fields in dictionary do not update anything
            Object::create(d, r, *r->schema().find("all optional types"),
                           util::Any(AnyDict{{"pk", INT64_C(1)}}), policy);

            REQUIRE(any_cast<bool>(obj.get_property_value<util::Any>(d, "bool")) == true);
            REQUIRE(any_cast<int64_t>(obj.get_property_value<util::Any>(d, "int")) == 5);
            REQUIRE(any_cast<float>(obj.get_property_value<util::Any>(d, "float")) == 2.2f);
            REQUIRE(any_cast<double>(obj.get_property_value<util::Any>(d, "double")) == 3.3);
            REQUIRE(any_cast<std::string>(obj.get_property_value<util::Any>(d, "string")) == "hello");
            REQUIRE(any_cast<Timestamp>(obj.get_property_value<util::Any>(d, "date")) == Timestamp(10, 20));

            REQUIRE(any_cast<List&&>(obj.get_property_value<util::Any>(d, "bool array")).get<util::Optional<bool>>(0) == true);
            REQUIRE(any_cast<List&&>(obj.get_property_value<util::Any>(d, "int array")).get<util::Optional<int64_t>>(0) == 5);
            REQUIRE(any_cast<List&&>(obj.get_property_value<util::Any>(d, "float array")).get<util::Optional<float>>(0) == 1.1f);
            REQUIRE(any_cast<List&&>(obj.get_property_value<util::Any>(d, "double array")).get<util::Optional<double>>(0) == 3.3);
            REQUIRE(any_cast<List&&>(obj.get_property_value<util::Any>(d, "string array")).get<StringData>(0) == "a");
            REQUIRE(any_cast<List&&>(obj.get_property_value<util::Any>(d, "date array")).size() == 0);

            // Set all properties to null
            AnyDict null_values{
                {"pk", INT64_C(1)},
                {"bool", util::Any()},
                {"int", util::Any()},
                {"float", util::Any()},
                {"double", util::Any()},
                {"string", util::Any()},
                {"data", util::Any()},
                {"date", util::Any()},

                {"bool array", AnyVec{util::Any()}},
                {"int array", AnyVec{util::Any()}},
                {"float array", AnyVec{util::Any()}},
                {"double array", AnyVec{util::Any()}},
                {"string array", AnyVec{util::Any()}},
                {"data array", AnyVec{util::Any()}},
                {"date array", AnyVec{Timestamp()}},
            };
            Object::create(d, r, *r->schema().find("all optional types"), util::Any(null_values), policy);

            REQUIRE_FALSE(obj.get_property_value<util::Any>(d, "bool").has_value());
            REQUIRE_FALSE(obj.get_property_value<util::Any>(d, "int").has_value());
            REQUIRE_FALSE(obj.get_property_value<util::Any>(d, "float").has_value());
            REQUIRE_FALSE(obj.get_property_value<util::Any>(d, "double").has_value());
            REQUIRE_FALSE(obj.get_property_value<util::Any>(d, "string").has_value());
            REQUIRE_FALSE(obj.get_property_value<util::Any>(d, "data").has_value());
            REQUIRE_FALSE(obj.get_property_value<util::Any>(d, "date").has_value());

            REQUIRE(any_cast<List&&>(obj.get_property_value<util::Any>(d, "bool array")).get<util::Optional<bool>>(0) == util::none);
            REQUIRE(any_cast<List&&>(obj.get_property_value<util::Any>(d, "int array")).get<util::Optional<int64_t>>(0) == util::none);
            REQUIRE(any_cast<List&&>(obj.get_property_value<util::Any>(d, "float array")).get<util::Optional<float>>(0) == util::none);
            REQUIRE(any_cast<List&&>(obj.get_property_value<util::Any>(d, "double array")).get<util::Optional<double>>(0) == util::none);
            REQUIRE(any_cast<List&&>(obj.get_property_value<util::Any>(d, "string array")).get<StringData>(0) == StringData());
            REQUIRE(any_cast<List&&>(obj.get_property_value<util::Any>(d, "data array")).get<BinaryData>(0) == BinaryData());
            REQUIRE(any_cast<List&&>(obj.get_property_value<util::Any>(d, "date array")).get<Timestamp>(0) == Timestamp());

            // Set all properties back to non-null
            Object::create(d, r, *r->schema().find("all optional types"), util::Any(initial_values), policy);
            REQUIRE(any_cast<bool>(obj.get_property_value<util::Any>(d, "bool")) == true);
            REQUIRE(any_cast<int64_t>(obj.get_property_value<util::Any>(d, "int")) == 5);
            REQUIRE(any_cast<float>(obj.get_property_value<util::Any>(d, "float")) == 2.2f);
            REQUIRE(any_cast<double>(obj.get_property_value<util::Any>(d, "double")) == 3.3);
            REQUIRE(any_cast<std::string>(obj.get_property_value<util::Any>(d, "string")) == "hello");
            REQUIRE(any_cast<Timestamp>(obj.get_property_value<util::Any>(d, "date")) == Timestamp(10, 20));

            REQUIRE(any_cast<List&&>(obj.get_property_value<util::Any>(d, "bool array")).get<util::Optional<bool>>(0) == true);
            REQUIRE(any_cast<List&&>(obj.get_property_value<util::Any>(d, "int array")).get<util::Optional<int64_t>>(0) == 5);
            REQUIRE(any_cast<List&&>(obj.get_property_value<util::Any>(d, "float array")).get<util::Optional<float>>(0) == 1.1f);
            REQUIRE(any_cast<List&&>(obj.get_property_value<util::Any>(d, "double array")).get<util::Optional<double>>(0) == 3.3);
            REQUIRE(any_cast<List&&>(obj.get_property_value<util::Any>(d, "string array")).get<StringData>(0) == "a");
            REQUIRE(any_cast<List&&>(obj.get_property_value<util::Any>(d, "date array")).size() == 0);
        }
    }

    SECTION("create throws for duplicate pk if update is not specified") {
        create(AnyDict{
            {"pk", INT64_C(1)},
            {"bool", true},
            {"int", INT64_C(5)},
            {"float", 2.2f},
            {"double", 3.3},
            {"string", "hello"s},
            {"data", "olleh"s},
            {"date", Timestamp(10, 20)},
            {"object", AnyDict{{"value", INT64_C(10)}}},
            {"array", AnyVector{AnyDict{{"value", INT64_C(20)}}}},
        });
        REQUIRE_THROWS(create(AnyDict{
            {"pk", INT64_C(1)},
            {"bool", true},
            {"int", INT64_C(5)},
            {"float", 2.2f},
            {"double", 3.3},
            {"string", "hello"s},
            {"data", "olleh"s},
            {"date", Timestamp(10, 20)},
            {"object", AnyDict{{"value", INT64_C(10)}}},
            {"array", AnyVector{AnyDict{{"value", INT64_C(20)}}}},
        }));
    }

    SECTION("create with explicit null pk does not fall back to default") {
        d.defaults["nullable int pk"] = {
            {"pk", INT64_C(10)},
        };
        d.defaults["nullable string pk"] = {
            {"pk", "value"s},
        };
        auto create = [&](util::Any&& value, StringData type) {
            r->begin_transaction();
            auto obj = Object::create(d, r, *r->schema().find(type), value);
            r->commit_transaction();
            return obj;
        };

        auto obj = create(AnyDict{{"pk", d.null_value()}}, "nullable int pk");
        auto col_pk_int = r->read_group().get_table("class_nullable int pk")->get_column_key("pk");
        auto col_pk_str = r->read_group().get_table("class_nullable string pk")->get_column_key("pk");
        REQUIRE(obj.obj().is_null(col_pk_int));
        obj = create(AnyDict{{"pk", d.null_value()}}, "nullable string pk");
        REQUIRE(obj.obj().is_null(col_pk_str));

        obj = create(AnyDict{{}}, "nullable int pk");
        REQUIRE(obj.obj().get<util::Optional<Int>>(col_pk_int) == 10);
        obj = create(AnyDict{{}}, "nullable string pk");
        REQUIRE(obj.obj().get<String>(col_pk_str) == "value");
    }

    SECTION("getters and setters") {
        r->begin_transaction();

        auto& table = *r->read_group().get_table("class_all types");
        table.create_object();
        Object obj(r, *r->schema().find("all types"), *table.begin());

        auto& link_table = *r->read_group().get_table("class_link target");
        link_table.create_object();
        Object linkobj(r, *r->schema().find("link target"), *link_table.begin());

        obj.set_property_value(d, "bool", util::Any(true));
        REQUIRE(any_cast<bool>(obj.get_property_value<util::Any>(d, "bool")) == true);

        obj.set_property_value(d, "int", util::Any(INT64_C(5)));
        REQUIRE(any_cast<int64_t>(obj.get_property_value<util::Any>(d, "int")) == 5);

        obj.set_property_value(d, "float", util::Any(1.23f));
        REQUIRE(any_cast<float>(obj.get_property_value<util::Any>(d, "float")) == 1.23f);

        obj.set_property_value(d, "double", util::Any(1.23));
        REQUIRE(any_cast<double>(obj.get_property_value<util::Any>(d, "double")) == 1.23);

        obj.set_property_value(d, "string", util::Any("abc"s));
        REQUIRE(any_cast<std::string>(obj.get_property_value<util::Any>(d, "string")) == "abc");

        obj.set_property_value(d, "data", util::Any("abc"s));
        REQUIRE(any_cast<std::string>(obj.get_property_value<util::Any>(d, "data")) == "abc");

        obj.set_property_value(d, "date", util::Any(Timestamp(1, 2)));
        REQUIRE(any_cast<Timestamp>(obj.get_property_value<util::Any>(d, "date")) == Timestamp(1, 2));

        REQUIRE_FALSE(obj.get_property_value<util::Any>(d, "object").has_value());
<<<<<<< HEAD
        obj.set_property_value(d, "object", util::Any(linkobj), false);
        REQUIRE(any_cast<Object>(obj.get_property_value<util::Any>(d, "object")).obj().get_key() == linkobj.obj().get_key());
=======
        obj.set_property_value(d, "object", util::Any(linkobj));
        REQUIRE(any_cast<Object>(obj.get_property_value<util::Any>(d, "object")).row().get_index() == linkobj.row().get_index());
>>>>>>> be469eed

        auto linking = any_cast<Results>(linkobj.get_property_value<util::Any>(d, "origin"));
        REQUIRE(linking.size() == 1);

        REQUIRE_THROWS(obj.set_property_value(d, "pk", util::Any(INT64_C(5))));
        REQUIRE_THROWS(obj.set_property_value(d, "not a property", util::Any(INT64_C(5))));

        r->commit_transaction();

        REQUIRE_THROWS(obj.get_property_value<util::Any>(d, "not a property"));
        REQUIRE_THROWS(obj.set_property_value(d, "int", util::Any(INT64_C(5))));
    }

    SECTION("list property self-assign is a no-op") {
        auto obj = create(AnyDict{
            {"pk", INT64_C(1)},
            {"bool", true},
            {"int", INT64_C(5)},
            {"float", 2.2f},
            {"double", 3.3},
            {"string", "hello"s},
            {"data", "olleh"s},
            {"date", Timestamp(10, 20)},

            {"bool array", AnyVec{true, false}},
            {"object array", AnyVec{AnyDict{{"value", INT64_C(20)}}}},
        });

        REQUIRE(any_cast<List&&>(obj.get_property_value<util::Any>(d, "bool array")).size() == 2);
        REQUIRE(any_cast<List&&>(obj.get_property_value<util::Any>(d, "object array")).size() == 1);

        r->begin_transaction();
        obj.set_property_value(d, "bool array", obj.get_property_value<util::Any>(d, "bool array"));
        obj.set_property_value(d, "object array", obj.get_property_value<util::Any>(d, "object array"));
        r->commit_transaction();

        REQUIRE(any_cast<List&&>(obj.get_property_value<util::Any>(d, "bool array")).size() == 2);
        REQUIRE(any_cast<List&&>(obj.get_property_value<util::Any>(d, "object array")).size() == 1);
    }

#if REALM_ENABLE_SYNC
    if (!util::EventLoop::has_implementation())
        return;

    SyncServer server(false);
    SyncTestFile config1(server, "shared");
    config1.schema = config.schema;
    SyncTestFile config2(server, "shared");
    config2.schema = config.schema;

    SECTION("defaults do not override values explicitly passed to create()") {
        AnyDict v1{
            {"pk", INT64_C(7)},
            {"array 1", AnyVector{AnyDict{{"value", INT64_C(1)}}}},
            {"array 2", AnyVector{AnyDict{{"value", INT64_C(2)}}}},
        };
        auto v2 = v1;
        v1["int 1"] = INT64_C(1);
        v2["int 2"] = INT64_C(2);

        auto r1 = Realm::get_shared_realm(config1);
        auto r2 = Realm::get_shared_realm(config2);

        TestContext c1(r1);
        TestContext c2(r2);

        c1.defaults["pk after list"] = {
            {"int 1", INT64_C(10)},
            {"int 2", INT64_C(10)},
        };
        c2.defaults = c1.defaults;

        r1->begin_transaction();
        r2->begin_transaction();
<<<<<<< HEAD
        auto object1 = Object::create(c1, r1, *r1->schema().find("pk after list"), util::Any(v1), false);
        auto object2 = Object::create(c2, r2, *r2->schema().find("pk after list"), util::Any(v2), false);
=======
        auto obj = Object::create(c1, r1, *r1->schema().find("pk after list"), util::Any(v1));
        Object::create(c2, r2, *r2->schema().find("pk after list"), util::Any(v2));
>>>>>>> be469eed
        r2->commit_transaction();
        r1->commit_transaction();

        server.start();
        util::EventLoop::main().run_until([&] {
            return r1->read_group().get_table("class_array target")->size() == 4;
        });

        Obj obj = object1.obj();
        REQUIRE(obj.get<Int>("pk") == 7); // pk
        REQUIRE(obj.get_linklist("array 1").size() == 2);
        REQUIRE(obj.get<Int>("int 1") == 1); // non-default from r1
        REQUIRE(obj.get<Int>("int 2") == 2); // non-default from r2
        REQUIRE(obj.get_linklist("array 2").size() == 2);

    }
#endif
}<|MERGE_RESOLUTION|>--- conflicted
+++ resolved
@@ -903,13 +903,8 @@
         REQUIRE(any_cast<Timestamp>(obj.get_property_value<util::Any>(d, "date")) == Timestamp(1, 2));
 
         REQUIRE_FALSE(obj.get_property_value<util::Any>(d, "object").has_value());
-<<<<<<< HEAD
-        obj.set_property_value(d, "object", util::Any(linkobj), false);
+        obj.set_property_value(d, "object", util::Any(linkobj));
         REQUIRE(any_cast<Object>(obj.get_property_value<util::Any>(d, "object")).obj().get_key() == linkobj.obj().get_key());
-=======
-        obj.set_property_value(d, "object", util::Any(linkobj));
-        REQUIRE(any_cast<Object>(obj.get_property_value<util::Any>(d, "object")).row().get_index() == linkobj.row().get_index());
->>>>>>> be469eed
 
         auto linking = any_cast<Results>(linkobj.get_property_value<util::Any>(d, "origin"));
         REQUIRE(linking.size() == 1);
@@ -984,13 +979,8 @@
 
         r1->begin_transaction();
         r2->begin_transaction();
-<<<<<<< HEAD
-        auto object1 = Object::create(c1, r1, *r1->schema().find("pk after list"), util::Any(v1), false);
-        auto object2 = Object::create(c2, r2, *r2->schema().find("pk after list"), util::Any(v2), false);
-=======
-        auto obj = Object::create(c1, r1, *r1->schema().find("pk after list"), util::Any(v1));
-        Object::create(c2, r2, *r2->schema().find("pk after list"), util::Any(v2));
->>>>>>> be469eed
+        auto object1 = Object::create(c1, r1, *r1->schema().find("pk after list"), util::Any(v1));
+        auto object2 = Object::create(c2, r2, *r2->schema().find("pk after list"), util::Any(v2));
         r2->commit_transaction();
         r1->commit_transaction();
 
